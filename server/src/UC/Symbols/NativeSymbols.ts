import {
	toName,
	NAME_CLASS, NAME_ARRAY, NAME_INT, NAME_FLOAT,
	NAME_ENUM, NAME_PACKAGE, NAME_BYTE, NAME_STRING,
	NAME_NAME, NAME_BOOL, NAME_POINTER, NAME_MAP,
	NAME_BUTTON, NAME_OBJECT, NAME_PROPERTY,
	NAME_CORE, NAME_BYTEPROPERTY, NAME_INTPROPERTY,
	NAME_OBJECTPROPERTY, NAME_FLOATPROPERTY, NAME_NAMEPROPERTY,
	NAME_STRINGPROPERTY, NAME_STRPROPERTY, NAME_BOOLPROPERTY,
	NAME_POINTERPROPERTY, NAME_MAPPROPERTY, NAME_DELEGATEPROPERTY,
	NAME_ARRAYPROPERTY, NAME_CLASSPROPERTY, Name, NAME_VECTOR,
<<<<<<< HEAD
	NAME_ROTATOR, NAME_RANGE, NAME_DELEGATE
=======
	NAME_ROTATOR, NAME_RANGE
>>>>>>> adcf5925
} from '../names';

import {
	DEFAULT_RANGE,
	UCPackage,
	UCStructSymbol,
	UCClassSymbol,
	UCPropertySymbol,
	UCMethodSymbol,
	UCMethodLikeSymbol,
	UCObjectTypeSymbol,
	UCParamSymbol,
<<<<<<< HEAD
	PackagesTable, UCTypeKind,
	UCIntTypeSymbol, UCFloatTypeSymbol
} from ".";
import { UCNativeType } from './NativeType';

export const ObjectTypeRef = new UCObjectTypeSymbol({ name: NAME_OBJECT, range: DEFAULT_RANGE }, DEFAULT_RANGE, UCTypeKind.Class);
export const IntTypeRef = new UCIntTypeSymbol({ name: NAME_INT, range: DEFAULT_RANGE });
export const FloatTypeRef = new UCFloatTypeSymbol({ name: NAME_FLOAT, range: DEFAULT_RANGE });
=======
	PackagesTable, ClassesTable, UCTypeFlags, DEFAULT_RANGE
} from ".";
import { UCNativeType } from './NativeType';

export const ObjectTypeRef = new UCObjectTypeSymbol({ name: NAME_OBJECT, range: DEFAULT_RANGE }, DEFAULT_RANGE, UCTypeFlags.Class);
export const ArgumentTypeRef = new UCObjectTypeSymbol({ name: toName('Argument'), range: DEFAULT_RANGE });
export const IntTypeRef = new UCObjectTypeSymbol({ name: NAME_INT, range: DEFAULT_RANGE });
export const FloatTypeRef = new UCObjectTypeSymbol({ name: NAME_FLOAT, range: DEFAULT_RANGE });
>>>>>>> adcf5925
export const VectorTypeRef = new UCObjectTypeSymbol({ name: NAME_VECTOR, range: DEFAULT_RANGE });
export const RotatorTypeRef = new UCObjectTypeSymbol({ name: NAME_ROTATOR, range: DEFAULT_RANGE });
export const RangeTypeRef = new UCObjectTypeSymbol({ name: NAME_RANGE, range: DEFAULT_RANGE });

export const NativeProperty = new UCClassSymbol({ name: NAME_PROPERTY, range: DEFAULT_RANGE });
NativeProperty.extendsType = ObjectTypeRef;

export const NativeByteProperty = new UCClassSymbol({ name: NAME_BYTEPROPERTY, range: DEFAULT_RANGE });
NativeByteProperty.extendsType = ObjectTypeRef;

export const NativeFloatProperty = new UCClassSymbol({ name: NAME_FLOATPROPERTY, range: DEFAULT_RANGE });
NativeFloatProperty.extendsType = ObjectTypeRef;

export const NativeIntProperty = new UCClassSymbol({ name: NAME_INTPROPERTY, range: DEFAULT_RANGE });
NativeIntProperty.extendsType = ObjectTypeRef;

export const NativeNameProperty = new UCClassSymbol({ name: NAME_NAMEPROPERTY, range: DEFAULT_RANGE });
NativeNameProperty.extendsType = ObjectTypeRef;

export const NativeStringProperty = new UCClassSymbol({ name: NAME_STRINGPROPERTY, range: DEFAULT_RANGE });
NativeStringProperty.extendsType = ObjectTypeRef;

export const NativeStrProperty = new UCClassSymbol({ name: NAME_STRPROPERTY, range: DEFAULT_RANGE });
NativeStrProperty.extendsType = ObjectTypeRef;

export const NativeBoolProperty = new UCClassSymbol({ name: NAME_BOOLPROPERTY, range: DEFAULT_RANGE });
NativeBoolProperty.extendsType = ObjectTypeRef;

export const NativePointerProperty = new UCClassSymbol({ name: NAME_POINTERPROPERTY, range: DEFAULT_RANGE });
NativePointerProperty.extendsType = ObjectTypeRef;

export const NativeMapProperty = new UCClassSymbol({ name: NAME_MAPPROPERTY, range: DEFAULT_RANGE });
NativeMapProperty.extendsType = ObjectTypeRef;

export const NativeDelegateProperty = new UCClassSymbol({ name: NAME_DELEGATEPROPERTY, range: DEFAULT_RANGE });
NativeDelegateProperty.extendsType = ObjectTypeRef;

export const NativeArrayProperty = new UCClassSymbol({ name: NAME_ARRAYPROPERTY, range: DEFAULT_RANGE });
NativeArrayProperty.extendsType = ObjectTypeRef;

export const NativeClassProperty = new UCClassSymbol({ name: NAME_CLASSPROPERTY, range: DEFAULT_RANGE });
NativeClassProperty.extendsType = ObjectTypeRef;

export const NativeObjectProperty = new UCClassSymbol({ name: NAME_OBJECTPROPERTY, range: DEFAULT_RANGE });
NativeObjectProperty.extendsType = ObjectTypeRef;

export const NativePackage = new UCClassSymbol({ name: NAME_PACKAGE, range: DEFAULT_RANGE });
NativePackage.extendsType = ObjectTypeRef;

// A Class type instance has all the members of an object.
export const NativeClass = new UCClassSymbol({ name: NAME_CLASS, range: DEFAULT_RANGE });
NativeClass.extendsType = ObjectTypeRef;

export const NativeEnum = new UCClassSymbol({ name: NAME_ENUM, range: DEFAULT_RANGE });
NativeEnum.extendsType = ObjectTypeRef;

// HACK: Not truly an uc object, should be a UCNativeType, but since NativeArray has psudo properties, it's a convencience to re-use the struct' behavior.
export const NativeArray = new UCStructSymbol({ name: NAME_ARRAY, range: DEFAULT_RANGE });

export const LengthProperty = new UCPropertySymbol({ name: toName('Length'), range: DEFAULT_RANGE });
LengthProperty.type = IntTypeRef;
NativeArray.addSymbol(LengthProperty);

const InsertFunction = new UCMethodSymbol({ name: toName('Insert'), range: DEFAULT_RANGE });
NativeArray.addSymbol(InsertFunction);

const IndexParam = new UCParamSymbol({ name: toName('Index'), range: DEFAULT_RANGE });
IndexParam.type = IntTypeRef;
InsertFunction.addSymbol(IndexParam);

const CountParam = new UCParamSymbol({ name: toName('Count'), range: DEFAULT_RANGE });
CountParam.type = IntTypeRef;
InsertFunction.addSymbol(CountParam);

InsertFunction.params = [IndexParam, CountParam];

const RemoveFunction = new UCMethodSymbol({ name: toName('Remove'), range: DEFAULT_RANGE });
NativeArray.addSymbol(RemoveFunction);

const AddFunction = new UCMethodSymbol({ name: toName('Add'), range: DEFAULT_RANGE });
NativeArray.addSymbol(AddFunction);

const AddItemFunction = new UCMethodSymbol({ name: toName('AddItem'), range: DEFAULT_RANGE });
NativeArray.addSymbol(AddItemFunction);

const InsertItemFunction = new UCMethodSymbol({ name: toName('InsertItem'), range: DEFAULT_RANGE });
NativeArray.addSymbol(InsertItemFunction);

const RemoveItemFunction = new UCMethodSymbol({ name: toName('RemoveItem'), range: DEFAULT_RANGE });
NativeArray.addSymbol(RemoveItemFunction);

const FindFunction = new UCMethodSymbol({ name: toName('Find'), range: DEFAULT_RANGE });
NativeArray.addSymbol(FindFunction);

const SortFunction = new UCMethodSymbol({ name: toName('Sort'), range: DEFAULT_RANGE });
NativeArray.addSymbol(SortFunction);

export const VectMethodLike = new UCMethodLikeSymbol(toName('Vect'));
VectMethodLike.returnType = VectorTypeRef;

const XParam = new UCParamSymbol({ name: toName('X'), range: DEFAULT_RANGE });
XParam.type = FloatTypeRef;
VectMethodLike.addSymbol(XParam);

const YParam = new UCParamSymbol({ name: toName('Y'), range: DEFAULT_RANGE });
YParam.type = FloatTypeRef;
VectMethodLike.addSymbol(YParam);

const ZParam = new UCParamSymbol({ name: toName('Z'), range: DEFAULT_RANGE });
ZParam.type = FloatTypeRef;
VectMethodLike.addSymbol(ZParam);

VectMethodLike.params = [XParam, YParam, ZParam];

export const RotMethodLike = new UCMethodLikeSymbol(toName('Rot'));
RotMethodLike.returnType = RotatorTypeRef;

const PitchParam = new UCParamSymbol({ name: toName('Pitch'), range: DEFAULT_RANGE });
PitchParam.type = IntTypeRef;
RotMethodLike.addSymbol(PitchParam);

const YawParam = new UCParamSymbol({ name: toName('Yaw'), range: DEFAULT_RANGE });
YawParam.type = IntTypeRef;
RotMethodLike.addSymbol(YawParam);

const RollParam = new UCParamSymbol({ name: toName('Roll'), range: DEFAULT_RANGE });
RollParam.type = IntTypeRef;
RotMethodLike.addSymbol(RollParam);

RotMethodLike.params = [PitchParam, YawParam, RollParam];

export const RngMethodLike = new UCMethodLikeSymbol(toName('Rng'));
RngMethodLike.returnType = RangeTypeRef;

const MinParam = new UCParamSymbol({ name: toName('Min'), range: DEFAULT_RANGE });
MinParam.type = FloatTypeRef;
RngMethodLike.addSymbol(MinParam);

const MaxParam = new UCParamSymbol({ name: toName('Max'), range: DEFAULT_RANGE });
MaxParam.type = FloatTypeRef;
RngMethodLike.addSymbol(MaxParam);

RngMethodLike.params = [MinParam, MaxParam];

<<<<<<< HEAD
export const PredefinedByte 		= new UCNativeType(NAME_BYTE);
export const PredefinedFloat 		= new UCNativeType(NAME_FLOAT);
export const PredefinedInt 			= new UCNativeType(NAME_INT);
export const PredefinedString 		= new UCNativeType(NAME_STRING);
export const PredefinedName 		= new UCNativeType(NAME_NAME);
export const PredefinedBool 		= new UCNativeType(NAME_BOOL);
export const PredefinedPointer 		= new UCNativeType(NAME_POINTER);
export const PredefinedButton 		= new UCNativeType(NAME_BUTTON);
export const PredefinedArray 		= new UCNativeType(NAME_ARRAY);
export const PredefinedDelegate 	= new UCNativeType(NAME_DELEGATE);
export const PredefinedMap 			= new UCNativeType(NAME_MAP);
=======
// FIXME? These aren't truly classes.
ClassesTable.addSymbol(NativeMap);
ClassesTable.addSymbol(NativeArray);

export const PredefinedByte = new UCNativeType(NAME_BYTE);
export const PredefinedFloat = new UCNativeType(NAME_FLOAT);
export const PredefinedInt = new UCNativeType(NAME_INT);
export const PredefinedString = new UCNativeType(NAME_STRING);
export const PredefinedName = new UCNativeType(NAME_NAME);
export const PredefinedBool = new UCNativeType(NAME_BOOL);
export const PredefinedPointer = new UCNativeType(NAME_POINTER);
export const PredefinedButton = new UCNativeType(NAME_BUTTON);
>>>>>>> adcf5925

export const TypeCastMap: Readonly<WeakMap<Name, UCNativeType>> = new WeakMap([
	[NAME_BYTE, PredefinedByte],
	[NAME_FLOAT, PredefinedFloat],
	[NAME_INT, PredefinedInt],
	[NAME_STRING, PredefinedString],
	[NAME_NAME, PredefinedName],
	[NAME_BOOL, PredefinedBool],
	// Oddly... conversion to a button is actually valid!
	[NAME_BUTTON, PredefinedButton]
]);

export const CORE_PACKAGE = new UCPackage(NAME_CORE);
CORE_PACKAGE.addSymbol(NativePackage);
CORE_PACKAGE.addSymbol(NativeClass);
CORE_PACKAGE.addSymbol(NativeEnum);
CORE_PACKAGE.addSymbol(NativeProperty);
CORE_PACKAGE.addSymbol(NativeByteProperty);
CORE_PACKAGE.addSymbol(NativeFloatProperty);
CORE_PACKAGE.addSymbol(NativeIntProperty);
CORE_PACKAGE.addSymbol(NativeNameProperty);
CORE_PACKAGE.addSymbol(NativeStringProperty);
CORE_PACKAGE.addSymbol(NativeStrProperty);
CORE_PACKAGE.addSymbol(NativeBoolProperty);
CORE_PACKAGE.addSymbol(NativePointerProperty);
CORE_PACKAGE.addSymbol(NativeMapProperty);
CORE_PACKAGE.addSymbol(NativeDelegateProperty);
CORE_PACKAGE.addSymbol(NativeArrayProperty);
CORE_PACKAGE.addSymbol(NativeClassProperty);
CORE_PACKAGE.addSymbol(NativeObjectProperty);

PackagesTable.addSymbol(CORE_PACKAGE);<|MERGE_RESOLUTION|>--- conflicted
+++ resolved
@@ -9,11 +9,7 @@
 	NAME_STRINGPROPERTY, NAME_STRPROPERTY, NAME_BOOLPROPERTY,
 	NAME_POINTERPROPERTY, NAME_MAPPROPERTY, NAME_DELEGATEPROPERTY,
 	NAME_ARRAYPROPERTY, NAME_CLASSPROPERTY, Name, NAME_VECTOR,
-<<<<<<< HEAD
 	NAME_ROTATOR, NAME_RANGE, NAME_DELEGATE
-=======
-	NAME_ROTATOR, NAME_RANGE
->>>>>>> adcf5925
 } from '../names';
 
 import {
@@ -26,25 +22,14 @@
 	UCMethodLikeSymbol,
 	UCObjectTypeSymbol,
 	UCParamSymbol,
-<<<<<<< HEAD
-	PackagesTable, UCTypeKind,
+	PackagesTable, UCTypeFlags,
 	UCIntTypeSymbol, UCFloatTypeSymbol
 } from ".";
 import { UCNativeType } from './NativeType';
 
-export const ObjectTypeRef = new UCObjectTypeSymbol({ name: NAME_OBJECT, range: DEFAULT_RANGE }, DEFAULT_RANGE, UCTypeKind.Class);
+export const ObjectTypeRef = new UCObjectTypeSymbol({ name: NAME_OBJECT, range: DEFAULT_RANGE }, DEFAULT_RANGE, UCTypeFlags.Class);
 export const IntTypeRef = new UCIntTypeSymbol({ name: NAME_INT, range: DEFAULT_RANGE });
 export const FloatTypeRef = new UCFloatTypeSymbol({ name: NAME_FLOAT, range: DEFAULT_RANGE });
-=======
-	PackagesTable, ClassesTable, UCTypeFlags, DEFAULT_RANGE
-} from ".";
-import { UCNativeType } from './NativeType';
-
-export const ObjectTypeRef = new UCObjectTypeSymbol({ name: NAME_OBJECT, range: DEFAULT_RANGE }, DEFAULT_RANGE, UCTypeFlags.Class);
-export const ArgumentTypeRef = new UCObjectTypeSymbol({ name: toName('Argument'), range: DEFAULT_RANGE });
-export const IntTypeRef = new UCObjectTypeSymbol({ name: NAME_INT, range: DEFAULT_RANGE });
-export const FloatTypeRef = new UCObjectTypeSymbol({ name: NAME_FLOAT, range: DEFAULT_RANGE });
->>>>>>> adcf5925
 export const VectorTypeRef = new UCObjectTypeSymbol({ name: NAME_VECTOR, range: DEFAULT_RANGE });
 export const RotatorTypeRef = new UCObjectTypeSymbol({ name: NAME_ROTATOR, range: DEFAULT_RANGE });
 export const RangeTypeRef = new UCObjectTypeSymbol({ name: NAME_RANGE, range: DEFAULT_RANGE });
@@ -189,7 +174,6 @@
 
 RngMethodLike.params = [MinParam, MaxParam];
 
-<<<<<<< HEAD
 export const PredefinedByte 		= new UCNativeType(NAME_BYTE);
 export const PredefinedFloat 		= new UCNativeType(NAME_FLOAT);
 export const PredefinedInt 			= new UCNativeType(NAME_INT);
@@ -201,20 +185,6 @@
 export const PredefinedArray 		= new UCNativeType(NAME_ARRAY);
 export const PredefinedDelegate 	= new UCNativeType(NAME_DELEGATE);
 export const PredefinedMap 			= new UCNativeType(NAME_MAP);
-=======
-// FIXME? These aren't truly classes.
-ClassesTable.addSymbol(NativeMap);
-ClassesTable.addSymbol(NativeArray);
-
-export const PredefinedByte = new UCNativeType(NAME_BYTE);
-export const PredefinedFloat = new UCNativeType(NAME_FLOAT);
-export const PredefinedInt = new UCNativeType(NAME_INT);
-export const PredefinedString = new UCNativeType(NAME_STRING);
-export const PredefinedName = new UCNativeType(NAME_NAME);
-export const PredefinedBool = new UCNativeType(NAME_BOOL);
-export const PredefinedPointer = new UCNativeType(NAME_POINTER);
-export const PredefinedButton = new UCNativeType(NAME_BUTTON);
->>>>>>> adcf5925
 
 export const TypeCastMap: Readonly<WeakMap<Name, UCNativeType>> = new WeakMap([
 	[NAME_BYTE, PredefinedByte],
