import { Location, Position, Range } from 'vscode-languageserver-types';

import { UCDocument } from '../document';
import { intersectsWith, intersectsWithRange } from '../helpers';

import {
	ISymbol, ISymbolReference,
<<<<<<< HEAD
	IWithReference,
	UCTypeKind,
	UCSymbol, UCFieldSymbol
=======
	ISymbolContext, IWithReference,
	UCTypeFlags,
	UCSymbol, ITypeSymbol, isTypeSymbol
>>>>>>> adcf5925
} from '.';

/**
 * For general symbol references, like a function's return type which cannot yet be identified.
 */
export class UCSymbolReference extends UCSymbol implements IWithReference {
	protected reference?: ISymbol | ITypeSymbol;

	/**
	 * The type kind of the symbol we are referencing.
	 * Returns @UCTypeKind.Error if no reference.
	 */
	getTypeFlags(): UCTypeFlags {
		return this.reference && isTypeSymbol(<ITypeSymbol>this.reference)
			? (<ITypeSymbol>this.reference).getTypeFlags()
			: UCTypeFlags.Error;
	}

	getTooltip(): string {
		if (this.reference) {
			return this.reference.getTooltip();
		}
		return '';
	}

	getSymbolAtPos(position: Position) {
		if (!intersectsWith(this.getRange(), position)) {
			return undefined;
		}

		const symbol = this.getContainedSymbolAtPos(position);
		if (symbol) {
			return symbol;
		}

		if (this.reference && intersectsWithRange(position, this.id.range)) {
			return this;
		}
	}

	setReference(symbol: ISymbol, document: UCDocument, noIndex?: boolean, range?: Range): ISymbolReference | undefined {
		this.reference = symbol;
		if (noIndex) {
			return;
		}

		if (symbol) {
			const ref: ISymbolReference = {
				location: Location.create(document.filePath, range || this.id.range),
			};
			document.indexReference(symbol, ref);
			return ref;
		}
	}

	getReference(): ISymbol | undefined {
		return this.reference;
	}
}<|MERGE_RESOLUTION|>--- conflicted
+++ resolved
@@ -5,15 +5,8 @@
 
 import {
 	ISymbol, ISymbolReference,
-<<<<<<< HEAD
 	IWithReference,
-	UCTypeKind,
-	UCSymbol, UCFieldSymbol
-=======
-	ISymbolContext, IWithReference,
-	UCTypeFlags,
-	UCSymbol, ITypeSymbol, isTypeSymbol
->>>>>>> adcf5925
+	UCSymbol, ITypeSymbol, UCTypeFlags, isTypeSymbol
 } from '.';
 
 /**
