import { SymbolKind, CompletionItemKind, Position, Location } from 'vscode-languageserver-types';

import { UCDocument } from '../document';
import { SymbolWalker } from '../symbolWalker';
import { Name } from '../names';

<<<<<<< HEAD
import {
	DEFAULT_RANGE,
	UCStructSymbol, UCParamSymbol,
	ITypeSymbol, ISymbol,
	IWithReference, UCTypeKind, UCSymbol
} from '.';
=======
import { DEFAULT_RANGE, UCStructSymbol, UCParamSymbol, ITypeSymbol, ISymbol, IWithReference, UCTypeFlags } from '.';
>>>>>>> adcf5925

export enum MethodSpecifiers {
	None 			= 0x0000,
	Function 		= 0x0001,
	Operator 		= 0x0002,
	PreOperator 	= 0x0004,
	PostOperator 	= 0x0008,
	Event 			= 0x0010,
	Delegate 		= 0x0020,
	Static 			= 0x0040,
	Final 			= 0x0080,

	HasKind			= Function | Operator | PreOperator | PostOperator | Event | Delegate
}

export class UCMethodSymbol extends UCStructSymbol {
	public specifiers: MethodSpecifiers = MethodSpecifiers.None;

	public returnType?: ITypeSymbol;
	public overriddenMethod?: UCMethodSymbol;

	public params?: UCParamSymbol[];

	/**
	 * Required count for a proper function call, this is exclusive of optional params.
	 * This value is initialized when analyze() is called on this symbol; remains undefined if no params.
	 */
	public requiredParamsCount?: number;

	isStatic(): boolean {
		return (this.specifiers & MethodSpecifiers.Static) !== 0;
	}

	isFinal(): boolean {
		return (this.specifiers & MethodSpecifiers.Final) !== 0 || this.isStatic();
	}

	/**
	 * Returns true if this method is marked as a (binary) operator.
	 * Beware that this returns false even when the method is a preoperator!
	 */
	isOperator() {
		return (this.specifiers & MethodSpecifiers.Operator) !== 0;
	}

	isPreOperator() {
		return (this.specifiers & MethodSpecifiers.PreOperator) !== 0;
	}

	isPostOperator() {
		return (this.specifiers & MethodSpecifiers.PostOperator) !== 0;
	}

	getKind(): SymbolKind {
		return SymbolKind.Function;
	}

	getTypeFlags() {
		return UCTypeFlags.Function;
	}

	getType() {
		return this.returnType;
	}

	getCompletionItemKind(): CompletionItemKind {
		return CompletionItemKind.Function;
	}

	getDocumentation() {
		const doc = super.getDocumentation();
		if (doc) {
			return doc;
		}

		if (this.overriddenMethod) {
			return this.overriddenMethod.getDocumentation();
		}
	}

	getContainedSymbolAtPos(position: Position) {
		if (this.returnType) {
			const returnSymbol = this.returnType.getSymbolAtPos(position);
			if (returnSymbol) {
				return returnSymbol;
			}
		}
		return super.getContainedSymbolAtPos(position);
	}

	getCompletionSymbols(document: UCDocument, context: string): ISymbol[] {
		if (context === '.') {
			const resolvedType = this.returnType && this.returnType.getReference();
			if (resolvedType instanceof UCSymbol) {
				return resolvedType.getCompletionSymbols(document, context);
			}
		}
		return super.getCompletionSymbols(document, context);
	}

	findSuperSymbol(id: Name, kind?: SymbolKind) {
		return this.getSymbol(id, kind) || (<UCStructSymbol>(this.outer)).findSuperSymbol(id, kind);
	}

	index(document: UCDocument, context: UCStructSymbol) {
		if (this.returnType) {
			this.returnType.index(document, context);
		}

		super.index(document, context);

		if (context.super) {
			const overriddenMethod = context.super.findSuperSymbol(this.getId());
			if (overriddenMethod instanceof UCMethodSymbol) {
				document.indexReference(overriddenMethod, {
					location: Location.create(document.filePath, this.id.range)
				});
				this.overriddenMethod = overriddenMethod;
			}
		}
	}

	accept<Result>(visitor: SymbolWalker<Result>): Result {
		return visitor.visitMethod(this);
	}

	protected getTypeKeyword(): string {
		return 'function';
	}

	getTooltip(): string {
		const text: Array<string | undefined> = [];

		if (this.overriddenMethod) {
			text.push('(override)');
		}

		const modifiers = this.buildModifiers();
		text.push(...modifiers);

		text.push(this.getTypeKeyword());
		text.push(this.buildReturnType());
		text.push(this.getQualifiedName() + this.buildParameters());

		return text.filter(s => s).join(' ');
	}

	protected buildModifiers(): string[] {
		let text = super.buildModifiers();

		if (this.isStatic()) {
			text.push('static');
		}
		// isStatic is implicit final
		else if (this.isFinal()) {
			text.push('final');
		}

		return text;
	}

	// TODO: Print return modifiers? (e.g. coerce)
	protected buildReturnType(): string | undefined {
		return this.returnType && this.returnType.getTypeText();
	}

	// TODO: Print param modifiers?
	protected buildParameters(): string {
		return this.params
			? `(${this.params.map(f => f.getTextForSignature()).join(', ')})`
			: '()';
	}
}

export class UCMethodLikeSymbol extends UCMethodSymbol implements IWithReference {
	constructor(name: Name, protected kind?: string) {
		super({ name, range: DEFAULT_RANGE });
	}

	isStatic() {
		return true;
	}

	isFinal() {
		return true;
	}

	isNative() {
		return true;
	}

	protected getTypeKeyword(): string {
		return '(intrinsic)';
	}

	getReference(): ISymbol | undefined {
		return this.returnType && this.returnType.getReference();
	}
}

export class UCEventSymbol extends UCMethodSymbol {
	getKind(): SymbolKind {
		return SymbolKind.Event;
	}

	getCompletionItemKind(): CompletionItemKind {
		return CompletionItemKind.Event;
	}

	protected getTypeKeyword(): string {
		return 'event';
	}
}

export class UCDelegateSymbol extends UCMethodSymbol {
	getKind(): SymbolKind {
		return SymbolKind.Function;
	}

	getCompletionItemKind(): CompletionItemKind {
		return CompletionItemKind.Function;
	}

	protected getTypeKeyword(): string {
		return 'delegate';
	}
}

export abstract class UCBaseOperatorSymbol extends UCMethodSymbol {
	getKind(): SymbolKind {
		return SymbolKind.Operator;
	}

	getCompletionItemKind(): CompletionItemKind {
		return CompletionItemKind.Operator;
	}

	acceptCompletion(document: UCDocument, context: ISymbol): boolean {
		// TODO: Perhaps only list operators with a custom Identifier? i.e. "Dot" and "Cross".
		return false;

		// FIXME: Should check outer, but currently it's too much of a pain to step through.
		// Basically we don't want operators to be visible when the context is not in the same document!
<<<<<<< HEAD
		// return context instanceof UCStructSymbol && context.getUri() === document.filePath;
=======
		return context instanceof UCStructSymbol && context.getUri() === document.filePath;
	}

	analyze(document: UCDocument, context: UCStructSymbol) {
		super.analyze(document, context);
		if (!this.isFinal()) {
			document.nodes.push(new SemanticErrorNode(this, `Operator must be declared as 'final'.`));
		}
>>>>>>> adcf5925
	}
}

export class UCBinaryOperatorSymbol extends UCBaseOperatorSymbol {
	precedence?: number;

	protected getTypeKeyword(): string {
		return `operator(${this.precedence})`;
	}
}

export class UCPreOperatorSymbol extends UCBaseOperatorSymbol {
	protected getTypeKeyword(): string {
		return 'preoperator';
	}
}

export class UCPostOperatorSymbol extends UCBaseOperatorSymbol {
	protected getTypeKeyword(): string {
		return 'postoperator';
	}
}<|MERGE_RESOLUTION|>--- conflicted
+++ resolved
@@ -4,16 +4,12 @@
 import { SymbolWalker } from '../symbolWalker';
 import { Name } from '../names';
 
-<<<<<<< HEAD
 import {
 	DEFAULT_RANGE,
 	UCStructSymbol, UCParamSymbol,
 	ITypeSymbol, ISymbol,
-	IWithReference, UCTypeKind, UCSymbol
+	IWithReference, UCTypeFlags, UCSymbol
 } from '.';
-=======
-import { DEFAULT_RANGE, UCStructSymbol, UCParamSymbol, ITypeSymbol, ISymbol, IWithReference, UCTypeFlags } from '.';
->>>>>>> adcf5925
 
 export enum MethodSpecifiers {
 	None 			= 0x0000,
@@ -257,18 +253,7 @@
 
 		// FIXME: Should check outer, but currently it's too much of a pain to step through.
 		// Basically we don't want operators to be visible when the context is not in the same document!
-<<<<<<< HEAD
 		// return context instanceof UCStructSymbol && context.getUri() === document.filePath;
-=======
-		return context instanceof UCStructSymbol && context.getUri() === document.filePath;
-	}
-
-	analyze(document: UCDocument, context: UCStructSymbol) {
-		super.analyze(document, context);
-		if (!this.isFinal()) {
-			document.nodes.push(new SemanticErrorNode(this, `Operator must be declared as 'final'.`));
-		}
->>>>>>> adcf5925
 	}
 }
 
