--- conflicted
+++ resolved
@@ -22,18 +22,8 @@
 
 export interface ISymbolContainer<T extends ISymbol> {
 	addSymbol(symbol: T): Name | undefined;
-<<<<<<< HEAD
 	addAlias(id: Name, symbol: T): void;
 	getSymbol(id: Name, kind?: SymbolKind): T | undefined;
-=======
-	addAlias(id: Name, symbol: T);
-	getSymbol(id: Name): T | undefined;
-}
-
-export interface ISymbolContext {
-	// Context was referred by an assignment operator.
-	inAssignment?: boolean;
->>>>>>> adcf5925
 }
 
 export interface IContextInfo {
