import { Position, Range, Location } from 'vscode-languageserver-types';

import { UCDocument } from '../document';
<<<<<<< HEAD
import { intersectsWithRange } from '../helpers';
import { SymbolWalker } from '../symbolWalker';
import { UnrecognizedTypeNode } from '../diagnostics/diagnostic';

import {
=======
import { intersectsWithRange, intersectsWith } from '../helpers';
import { UnrecognizedTypeNode, SemanticErrorNode } from '../diagnostics/diagnostics';

import {
	UCSymbol, UCStructSymbol, UCClassSymbol,
	UCStateSymbol, UCScriptStructSymbol,
	UCFieldSymbol, UCEnumSymbol,
>>>>>>> adcf5925
	PackagesTable, ClassesTable,
	ISymbol, Identifier, IWithReference,
	UCSymbol, UCSymbolReference,
	UCStructSymbol, UCClassSymbol, UCFieldSymbol,
	PredefinedByte, PredefinedFloat, PredefinedString,
	PredefinedBool, PredefinedButton, PredefinedName,
<<<<<<< HEAD
	PredefinedInt, PredefinedPointer,
	PredefinedArray, PredefinedDelegate, PredefinedMap,
	NativeClass, NativeArray, ObjectsTable, findSuperStruct
=======
	PredefinedInt, PredefinedPointer, NativeClass,
	ISymbolContext, ISymbolReference
>>>>>>> adcf5925
} from '.';
import { NAME_NONE, Name, NAME_BYTE, NAME_FLOAT, NAME_INT, NAME_STRING, NAME_NAME, NAME_BOOL, NAME_POINTER, NAME_BUTTON } from '../names';
import { UCPackage } from './Package';

export enum UCTypeFlags {
	// A type that couldn't be found.
	Error			= 0,

	// PRIMITIVE TYPES
	Float 			= 1 << 1,
	Int 			= 1 << 2, // Also true for a pointer
	Byte 			= 1 << 3, // Also true for an enum member.
	String			= 1 << 4,
	Name			= 1 << 5,
	Bool			= 1 << 6,
	Array			= 1 << 7,
	Delegate		= 1 << 8,

	// OBJECT TYPES
	Object			= 1 << 9,
	Package			= 1 << 10 | Object, // For use cases like e.g. "class Actor extends Core.Object" where "Core" would be of type "Package".
	Class			= 1 << 11 | Object, // A class like class<CLASSNAME>.
	Interface		= 1 << 12 | Object,
	Enum			= 1 << 13 | Object,
	Struct			= 1 << 14 | Object,
	Property		= 1 << 15 | Object,
	Function		= 1 << 16 | Object,
	State			= 1 << 17 | Object,

	// Special case for property type validations.
	Type			= Object | Class | Interface | Enum | Struct,
	NumberCoerce	= Float | Int | Byte,
	EnumCoerce		= Int | Byte,

	// Reffers the special "None" identifier, if we do actual reffer an undefined symbol, we should be an @Error.
	None			= 1 << 18
}

// TODO: Deprecate this, but this is blocked by a lack of an analytical expression walker.
export function analyzeTypeSymbol(document: UCDocument, type: ITypeSymbol | UCSymbolReference) {
	if (type.getReference()) {
		return;
	}
	document.nodes.push(new UnrecognizedTypeNode(type));
}

export interface ITypeSymbol extends UCSymbol, IWithReference {
	getTypeText(): string;
	getTypeFlags(): UCTypeFlags;

	index(document: UCDocument, context?: UCStructSymbol);
}

export function isTypeSymbol(symbol: ITypeSymbol): symbol is ITypeSymbol {
	return 'getTypeFlags' in symbol;
}

/**
 * Represents a qualified identifier type reference such as "extends Core.Object",
 * -- where "Core" is assigned to @left and "Object" to @type.
 */
export class UCQualifiedTypeSymbol extends UCSymbol implements ITypeSymbol {
	constructor(public type: UCObjectTypeSymbol, public left?: UCQualifiedTypeSymbol) {
		super(type.id);
	}

	getTypeText(): string {
		return this.type.getTypeText();
	}

	getTypeFlags(): UCTypeFlags {
		return this.type.getTypeFlags();
	}

	getReference(): ISymbol | undefined {
		return this.type.getReference();
	}

	getTooltip(): string {
		return this.type.getTooltip();
	}

	getSymbolAtPos(position: Position) {
		return this.getContainedSymbolAtPos(position);
	}

	getContainedSymbolAtPos(position: Position) {
		if (this.left) {
			const symbol = this.left.getSymbolAtPos(position);
			if (symbol) {
				return symbol;
			}
		}
		return this.type.getReference() && this.type.getSymbolAtPos(position);
	}

	index(document: UCDocument, context: UCStructSymbol) {
		if (this.left) {
			this.left.index(document, context);
			const leftContext = this.left.getReference();

			// Ensure that context will never be anything but instances of these. e.g. class'PROP.subfield' where PROP is neither a package nor a struct.
			if (leftContext instanceof UCStructSymbol || leftContext instanceof UCPackage) {
				context = leftContext as UCStructSymbol;
			}
			// else do nothing? A warning might be convenient.
		}

		this.type.index(document, context);
	}

	accept<Result>(visitor: SymbolWalker<Result>): Result {
		this.left && this.left.accept(visitor);
		return visitor.visitObjectType(this.type);
	}
}

export abstract class UCPredefinedTypeSymbol extends UCSymbol implements IWithReference {
	getReference(): ISymbol {
		throw "not implemented";
	}

	getTooltip(): string {
		return this.getReference().getTooltip();
	}

	getTypeText(): string {
		return this.getReference().getId().toString();
	}

	getSymbolAtPos(position: Position) {
		if (intersectsWithRange(position, this.id.range)) {
			return this;
		}
	}

	static getName(): Name {
		return NAME_NONE;
	}
}

export class UCByteTypeSymbol extends UCPredefinedTypeSymbol implements ITypeSymbol {
	getReference(): ISymbol {
		return PredefinedByte;
	}

	getTypeFlags(): UCTypeFlags {
		return UCTypeFlags.Byte;
	}

	static getStaticName(): Name {
		return NAME_BYTE;
	}
}

export class UCFloatTypeSymbol extends UCPredefinedTypeSymbol implements ITypeSymbol {
	getReference(): ISymbol {
		return PredefinedFloat;
	}

	getTypeFlags(): UCTypeFlags {
		return UCTypeFlags.Float;
	}

	static getStaticName(): Name {
		return NAME_FLOAT;
	}
}

export class UCIntTypeSymbol extends UCPredefinedTypeSymbol implements ITypeSymbol {
	getReference(): ISymbol {
		return PredefinedInt;
	}

	getTypeFlags(): UCTypeFlags {
		return UCTypeFlags.Int;
	}

	static getStaticName(): Name {
		return NAME_INT;
	}
}

export class UCStringTypeSymbol extends UCPredefinedTypeSymbol implements ITypeSymbol {
	getReference(): ISymbol {
		return PredefinedString;
	}

	getTypeFlags(): UCTypeFlags {
		return UCTypeFlags.String;
	}

	static getStaticName(): Name {
		return NAME_STRING;
	}
}

export class UCNameTypeSymbol extends UCPredefinedTypeSymbol implements ITypeSymbol {
	getReference(): ISymbol {
		return PredefinedName;
	}

	getTypeFlags(): UCTypeFlags {
		return UCTypeFlags.Name;
	}

	static getStaticName(): Name {
		return NAME_NAME;
	}
}

export class UCBoolTypeSymbol extends UCPredefinedTypeSymbol implements ITypeSymbol {
	getReference(): ISymbol {
		return PredefinedBool;
	}

	getTypeFlags(): UCTypeFlags {
		return UCTypeFlags.Bool;
	}

	static getStaticName(): Name {
		return NAME_BOOL;
	}
}

export class UCPointerTypeSymbol extends UCPredefinedTypeSymbol implements ITypeSymbol {
	getReference(): ISymbol {
		return PredefinedPointer;
	}

	getTypeFlags(): UCTypeFlags {
		return UCTypeFlags.Int;
	}

	static getStaticName(): Name {
		return NAME_POINTER;
	}
}

export class UCButtonTypeSymbol extends UCPredefinedTypeSymbol implements ITypeSymbol {
	getReference(): ISymbol {
		return PredefinedButton;
	}

	getTypeFlags(): UCTypeFlags {
		return UCTypeFlags.Byte;
	}

	static getStaticName(): Name {
		return NAME_BUTTON;
	}
}

export class UCObjectTypeSymbol extends UCSymbol implements ITypeSymbol {
	protected reference?: ISymbol | ITypeSymbol;

	public baseType?: ITypeSymbol;

	constructor(id: Identifier, private range: Range = id.range, private validTypeKind?: UCTypeFlags) {
		super(id);
	}

	getRange(): Range {
		return this.range;
	}

	getSymbolAtPos(position: Position) {
		if (!intersectsWith(this.getRange(), position)) {
			return undefined;
		}
		return this.getContainedSymbolAtPos(position);
	}

	getContainedSymbolAtPos(position: Position) {
		if (this.reference && intersectsWithRange(position, this.id.range)) {
			return this;
		}
		return this.baseType && this.baseType.getSymbolAtPos(position);
	}

	getTooltip(): string {
		if (this.reference) {
			return this.reference.getTooltip();
		}
		return '';
	}

	getTypeText(): string {
		if (this.baseType) {
			return this.getId() + `<${this.baseType.getTypeText()}>`;
		}
		return this.getId().toString();
	}

	getTypeFlags(): UCTypeFlags {
		if (this.reference !== NativeClass && this.reference instanceof UCClassSymbol) {
			return UCTypeFlags.Object;
		}
		return this.reference instanceof UCFieldSymbol && this.reference.getTypeFlags() || UCTypeFlags.Error;
	}

<<<<<<< HEAD
	getValidTypeKind(): UCTypeKind | undefined {
		return this.validTypeKind;
	}

	setValidTypeKind(kind: UCTypeKind) {
=======
	setValidTypeKind(kind: UCTypeFlags) {
>>>>>>> adcf5925
		this.validTypeKind = kind;
	}

	index(document: UCDocument, context?: UCStructSymbol) {
		// Don't move this below the reference return check,
		// because, we still want to index baseType for Predefined array/delegate types.
		this.baseType && this.baseType.index(document, context);

		// In some cases where a variable declaration is declaring multiple properties we may already have initialized a reference.
		// e.g. "local float x, y, z;"
		if (this.reference || !context) {
			return;
		}

		const id = this.getId();
		let symbol: ISymbol | undefined;
		switch (this.validTypeKind) {
			case UCTypeFlags.Package: {
				symbol = PackagesTable.findSymbol(id, false);
				break;
			}

<<<<<<< HEAD
			case UCTypeKind.Class: case UCTypeKind.Interface: {
=======
			case UCTypeFlags.Class: case UCTypeFlags.Interface: {
>>>>>>> adcf5925
				symbol = ClassesTable.findSymbol(id, true);
				break;
			}

<<<<<<< HEAD
			case UCTypeKind.Enum: case UCTypeKind.Struct: {
				symbol = ObjectsTable.findSymbol(id);
				break;
			}

			case UCTypeKind.State: case UCTypeKind.Delegate: {
				symbol = context.findSuperSymbol(id);
				break;
			}

			case UCTypeKind.Type: {
				symbol = ClassesTable.findSymbol(id, true) || ObjectsTable.findSymbol(id);
				break;
			}

			// Special case for object literals like Property'Engine.Member.Member...'
			// FIXME: How to handle ambiguous literals such as class'Engine' versus class'Engine.Interactions',
			// -- where Engine either be the class or package named "Engine".
			case UCTypeKind.Object: {
				symbol = PackagesTable.findSymbol(id)
					// TODO: Merge classes and objects, with tricky hashing so that we can filter by class type.
					|| ClassesTable.findSymbol(id, true)
					|| ObjectsTable.findSymbol(id)
					// FIXME: Hacky case for literals like Property'TempColor', only enums and structs are added to the objects table.
					|| context.findSuperSymbol(id);
				break;
			}

			default:
				// Dirty hack, UCPackage is not a type of UCStructSymbol,
				// -- handles cases like class'Engine.Interactions', where package 'Engine' is our context.
				if (context instanceof UCPackage) {
					symbol = context.findSymbol(id, true);
				} else {
					symbol = context.findSuperSymbol(id);
=======
			case UCTypeFlags.Enum: case UCTypeFlags.Struct: case UCTypeFlags.State: {
				symbol = context.findSuperSymbol(id);
				break;
			}

			default: {
				// First try to match upper level symbols such as a class.
				symbol = ClassesTable.findSymbol(id, true) || context.findSuperSymbol(id);
			}
		}

		if (this.validTypeKind === UCTypeFlags.Type) {
			if (!(symbol instanceof UCFieldSymbol && symbol.isType())) {
				symbol = undefined;
			}
		}

		symbol && this.setReference(symbol, document);
		this.baseType && this.baseType.index(document, context);
	}

	analyze(document: UCDocument, context?: UCStructSymbol) {
		if (this.baseType) {
			this.baseType.analyze(document, context);
		}

		const symbol = this.getReference();
		if (!symbol) {
			document.nodes.push(new UnrecognizedTypeNode(this));
			return;
		}

		switch (this.validTypeKind) {
			case UCTypeFlags.Class: {
				if (!(symbol instanceof UCClassSymbol)) {
					document.nodes.push(new SemanticErrorNode(this, `Expected a class!`));
				}
				break;
			}

			case UCTypeFlags.State: {
				if (!(symbol instanceof UCStateSymbol)) {
					document.nodes.push(new SemanticErrorNode(this, `Expected a state!`));
				}
				break;
			}

			case UCTypeFlags.Enum: {
				if (!(symbol instanceof UCEnumSymbol)) {
					document.nodes.push(new SemanticErrorNode(this, `Expected an enum!`));
				}
				break;
			}

			case UCTypeFlags.Struct: {
				if (!(symbol instanceof UCScriptStructSymbol)) {
					document.nodes.push(new SemanticErrorNode(this, `Expected a struct!`));
>>>>>>> adcf5925
				}
				break;
		}
		symbol && this.setReference(symbol, document);
	}

	accept<Result>(visitor: SymbolWalker<Result>): Result {
		return visitor.visitObjectType(this);
	}

	setReference(symbol: ISymbol, document: UCDocument, context?: ISymbolContext, noIndex?: boolean, range: Range = this.id.range) {
		this.reference = symbol;
		if (noIndex) {
			return;
		}

		if (symbol && symbol instanceof UCSymbol) {
			const ref: ISymbolReference = {
				location: Location.create(document.filePath, range),
				symbol: this,
				context
			};
			document.indexReference(symbol, ref);
		}
	}

	getReference(): ISymbol | undefined {
		return this.reference;
	}
}

export class UCArrayTypeSymbol extends UCObjectTypeSymbol {
<<<<<<< HEAD
	reference = NativeArray;

	getTooltip(): string {
		return PredefinedArray.getTooltip();
	}

	getTypeKind(): UCTypeKind {
		return UCTypeKind.Array;
=======
	getTypeFlags(): UCTypeFlags {
		return UCTypeFlags.Array;
>>>>>>> adcf5925
	}

	accept<Result>(visitor: SymbolWalker<Result>): Result {
		return visitor.visitArrayType(this);
	}
}

export class UCDelegateTypeSymbol extends UCObjectTypeSymbol {
<<<<<<< HEAD
	reference = PredefinedDelegate;

	getTooltip(): string {
		return PredefinedDelegate.getTooltip();
	}

	getTypeKind(): UCTypeKind {
		return UCTypeKind.Delegate;
=======
	getTypeFlags(): UCTypeFlags {
		return UCTypeFlags.Delegate;
>>>>>>> adcf5925
	}

	accept<Result>(visitor: SymbolWalker<Result>): Result {
		return visitor.visitDelegateType(this);
	}
}

export class UCMapTypeSymbol extends UCObjectTypeSymbol {
<<<<<<< HEAD
	reference = PredefinedMap;

	getTooltip(): string {
		return PredefinedMap.getTooltip();
	}

	getTypeKind(): UCTypeKind {
		return UCTypeKind.Error;
=======
	getTypeFlags(): UCTypeFlags {
		return UCTypeFlags.Error;
>>>>>>> adcf5925
	}

	accept<Result>(visitor: SymbolWalker<Result>): Result {
		return visitor.visitMapType(this);
	}
}<|MERGE_RESOLUTION|>--- conflicted
+++ resolved
@@ -1,35 +1,20 @@
-import { Position, Range, Location } from 'vscode-languageserver-types';
+import { Position, Range } from 'vscode-languageserver-types';
 
 import { UCDocument } from '../document';
-<<<<<<< HEAD
 import { intersectsWithRange } from '../helpers';
 import { SymbolWalker } from '../symbolWalker';
 import { UnrecognizedTypeNode } from '../diagnostics/diagnostic';
 
 import {
-=======
-import { intersectsWithRange, intersectsWith } from '../helpers';
-import { UnrecognizedTypeNode, SemanticErrorNode } from '../diagnostics/diagnostics';
-
-import {
-	UCSymbol, UCStructSymbol, UCClassSymbol,
-	UCStateSymbol, UCScriptStructSymbol,
-	UCFieldSymbol, UCEnumSymbol,
->>>>>>> adcf5925
 	PackagesTable, ClassesTable,
 	ISymbol, Identifier, IWithReference,
 	UCSymbol, UCSymbolReference,
 	UCStructSymbol, UCClassSymbol, UCFieldSymbol,
 	PredefinedByte, PredefinedFloat, PredefinedString,
 	PredefinedBool, PredefinedButton, PredefinedName,
-<<<<<<< HEAD
 	PredefinedInt, PredefinedPointer,
 	PredefinedArray, PredefinedDelegate, PredefinedMap,
-	NativeClass, NativeArray, ObjectsTable, findSuperStruct
-=======
-	PredefinedInt, PredefinedPointer, NativeClass,
-	ISymbolContext, ISymbolReference
->>>>>>> adcf5925
+	NativeClass, NativeArray, ObjectsTable
 } from '.';
 import { NAME_NONE, Name, NAME_BYTE, NAME_FLOAT, NAME_INT, NAME_STRING, NAME_NAME, NAME_BOOL, NAME_POINTER, NAME_BUTTON } from '../names';
 import { UCPackage } from './Package';
@@ -283,7 +268,7 @@
 	}
 }
 
-export class UCObjectTypeSymbol extends UCSymbol implements ITypeSymbol {
+export class UCObjectTypeSymbol extends UCSymbolReference implements ITypeSymbol {
 	protected reference?: ISymbol | ITypeSymbol;
 
 	public baseType?: ITypeSymbol;
@@ -294,13 +279,6 @@
 
 	getRange(): Range {
 		return this.range;
-	}
-
-	getSymbolAtPos(position: Position) {
-		if (!intersectsWith(this.getRange(), position)) {
-			return undefined;
-		}
-		return this.getContainedSymbolAtPos(position);
 	}
 
 	getContainedSymbolAtPos(position: Position) {
@@ -331,15 +309,11 @@
 		return this.reference instanceof UCFieldSymbol && this.reference.getTypeFlags() || UCTypeFlags.Error;
 	}
 
-<<<<<<< HEAD
-	getValidTypeKind(): UCTypeKind | undefined {
+	getValidTypeKind(): UCTypeFlags | undefined {
 		return this.validTypeKind;
 	}
 
-	setValidTypeKind(kind: UCTypeKind) {
-=======
 	setValidTypeKind(kind: UCTypeFlags) {
->>>>>>> adcf5925
 		this.validTypeKind = kind;
 	}
 
@@ -362,27 +336,22 @@
 				break;
 			}
 
-<<<<<<< HEAD
-			case UCTypeKind.Class: case UCTypeKind.Interface: {
-=======
 			case UCTypeFlags.Class: case UCTypeFlags.Interface: {
->>>>>>> adcf5925
 				symbol = ClassesTable.findSymbol(id, true);
 				break;
 			}
 
-<<<<<<< HEAD
-			case UCTypeKind.Enum: case UCTypeKind.Struct: {
+			case UCTypeFlags.Enum: case UCTypeFlags.Struct: {
 				symbol = ObjectsTable.findSymbol(id);
 				break;
 			}
 
-			case UCTypeKind.State: case UCTypeKind.Delegate: {
+			case UCTypeFlags.State: case UCTypeFlags.Delegate: {
 				symbol = context.findSuperSymbol(id);
 				break;
 			}
 
-			case UCTypeKind.Type: {
+			case UCTypeFlags.Type: {
 				symbol = ClassesTable.findSymbol(id, true) || ObjectsTable.findSymbol(id);
 				break;
 			}
@@ -390,7 +359,7 @@
 			// Special case for object literals like Property'Engine.Member.Member...'
 			// FIXME: How to handle ambiguous literals such as class'Engine' versus class'Engine.Interactions',
 			// -- where Engine either be the class or package named "Engine".
-			case UCTypeKind.Object: {
+			case UCTypeFlags.Object: {
 				symbol = PackagesTable.findSymbol(id)
 					// TODO: Merge classes and objects, with tricky hashing so that we can filter by class type.
 					|| ClassesTable.findSymbol(id, true)
@@ -407,65 +376,6 @@
 					symbol = context.findSymbol(id, true);
 				} else {
 					symbol = context.findSuperSymbol(id);
-=======
-			case UCTypeFlags.Enum: case UCTypeFlags.Struct: case UCTypeFlags.State: {
-				symbol = context.findSuperSymbol(id);
-				break;
-			}
-
-			default: {
-				// First try to match upper level symbols such as a class.
-				symbol = ClassesTable.findSymbol(id, true) || context.findSuperSymbol(id);
-			}
-		}
-
-		if (this.validTypeKind === UCTypeFlags.Type) {
-			if (!(symbol instanceof UCFieldSymbol && symbol.isType())) {
-				symbol = undefined;
-			}
-		}
-
-		symbol && this.setReference(symbol, document);
-		this.baseType && this.baseType.index(document, context);
-	}
-
-	analyze(document: UCDocument, context?: UCStructSymbol) {
-		if (this.baseType) {
-			this.baseType.analyze(document, context);
-		}
-
-		const symbol = this.getReference();
-		if (!symbol) {
-			document.nodes.push(new UnrecognizedTypeNode(this));
-			return;
-		}
-
-		switch (this.validTypeKind) {
-			case UCTypeFlags.Class: {
-				if (!(symbol instanceof UCClassSymbol)) {
-					document.nodes.push(new SemanticErrorNode(this, `Expected a class!`));
-				}
-				break;
-			}
-
-			case UCTypeFlags.State: {
-				if (!(symbol instanceof UCStateSymbol)) {
-					document.nodes.push(new SemanticErrorNode(this, `Expected a state!`));
-				}
-				break;
-			}
-
-			case UCTypeFlags.Enum: {
-				if (!(symbol instanceof UCEnumSymbol)) {
-					document.nodes.push(new SemanticErrorNode(this, `Expected an enum!`));
-				}
-				break;
-			}
-
-			case UCTypeFlags.Struct: {
-				if (!(symbol instanceof UCScriptStructSymbol)) {
-					document.nodes.push(new SemanticErrorNode(this, `Expected a struct!`));
->>>>>>> adcf5925
 				}
 				break;
 		}
@@ -475,42 +385,17 @@
 	accept<Result>(visitor: SymbolWalker<Result>): Result {
 		return visitor.visitObjectType(this);
 	}
-
-	setReference(symbol: ISymbol, document: UCDocument, context?: ISymbolContext, noIndex?: boolean, range: Range = this.id.range) {
-		this.reference = symbol;
-		if (noIndex) {
-			return;
-		}
-
-		if (symbol && symbol instanceof UCSymbol) {
-			const ref: ISymbolReference = {
-				location: Location.create(document.filePath, range),
-				symbol: this,
-				context
-			};
-			document.indexReference(symbol, ref);
-		}
-	}
-
-	getReference(): ISymbol | undefined {
-		return this.reference;
-	}
 }
 
 export class UCArrayTypeSymbol extends UCObjectTypeSymbol {
-<<<<<<< HEAD
 	reference = NativeArray;
 
 	getTooltip(): string {
 		return PredefinedArray.getTooltip();
 	}
 
-	getTypeKind(): UCTypeKind {
-		return UCTypeKind.Array;
-=======
 	getTypeFlags(): UCTypeFlags {
 		return UCTypeFlags.Array;
->>>>>>> adcf5925
 	}
 
 	accept<Result>(visitor: SymbolWalker<Result>): Result {
@@ -519,19 +404,14 @@
 }
 
 export class UCDelegateTypeSymbol extends UCObjectTypeSymbol {
-<<<<<<< HEAD
 	reference = PredefinedDelegate;
 
 	getTooltip(): string {
 		return PredefinedDelegate.getTooltip();
 	}
 
-	getTypeKind(): UCTypeKind {
-		return UCTypeKind.Delegate;
-=======
 	getTypeFlags(): UCTypeFlags {
 		return UCTypeFlags.Delegate;
->>>>>>> adcf5925
 	}
 
 	accept<Result>(visitor: SymbolWalker<Result>): Result {
@@ -540,19 +420,14 @@
 }
 
 export class UCMapTypeSymbol extends UCObjectTypeSymbol {
-<<<<<<< HEAD
 	reference = PredefinedMap;
 
 	getTooltip(): string {
 		return PredefinedMap.getTooltip();
 	}
 
-	getTypeKind(): UCTypeKind {
-		return UCTypeKind.Error;
-=======
 	getTypeFlags(): UCTypeFlags {
 		return UCTypeFlags.Error;
->>>>>>> adcf5925
 	}
 
 	accept<Result>(visitor: SymbolWalker<Result>): Result {
