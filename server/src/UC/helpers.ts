--- conflicted
+++ resolved
@@ -10,14 +10,10 @@
 } from 'vscode-languageserver';
 import { Token, ParserRuleContext } from 'antlr4ts';
 
-<<<<<<< HEAD
 import { TokenExt } from './Parser/CommonTokenStreamExt';
-=======
->>>>>>> adcf5925
 import { IWithReference, ISymbol, UCSymbol, UCStructSymbol, ClassesTable } from './Symbols';
 import { getDocumentByUri, getIndexedReferences } from "./indexer";
 import { UCDocument } from './document';
-import { performance } from 'perf_hooks';
 
 export function rangeFromBound(token: Token): Range {
 	const length = (token as TokenExt).length;
