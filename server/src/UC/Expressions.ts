import { Position, Range } from 'vscode-languageserver';
import { ParserRuleContext } from 'antlr4ts/ParserRuleContext';

import { UnrecognizedFieldNode, UnrecognizedTypeNode, SemanticErrorNode, ExpressionErrorNode } from './diagnostics/diagnostics';
import { getEnumMember } from './indexer';
import { intersectsWith, rangeFromBounds } from './helpers';
import { UCDocument } from './document';
import { Name } from './names';

import {
<<<<<<< HEAD
	ISymbolContext, ISymbol, UCSymbol,
	UCObjectTypeSymbol, UCStructSymbol,
	UCPropertySymbol, UCSymbolReference,
	UCMethodSymbol, UCClassSymbol,
	SymbolsTable, UCEnumSymbol,
	NativeArray, NativeClass, NativeEnum,
	VectorTypeRef, VectMethodLike, RotatorTypeRef, RotMethodLike, RangeTypeRef, RngMethodLike,
	ITypeSymbol, TypeCastMap, UCTypeKind,
	UCBinaryOperatorSymbol, UCPreOperatorSymbol, UCPostOperatorSymbol
=======
	ISymbolContext, ISymbol,
	UCTypeSymbol,
	UCStructSymbol,
	UCPropertySymbol,
	UCSymbolReference,
	UCMethodSymbol,
	UCClassSymbol,
	SymbolsTable,
	UCEnumSymbol,
	UCSymbol,
	NativeArray,
	NativeClass,
	NativeEnum,
	VectorTypeRef,
	VectMethodLike,
	RotatorTypeRef,
	RotMethodLike,
	RangeTypeRef,
	RngMethodLike,
	ITypeSymbol,
	TypeCastMap,
	UCDelegateSymbol
>>>>>>> a4d71307
} from './Symbols';

export interface IExpression {
	outer: IExpression;
	context: ParserRuleContext;

	getRange(): Range | undefined;

	getMemberSymbol(): ISymbol | undefined;
	getTypeKind(): UCTypeKind;

	getSymbolAtPos(position: Position): ISymbol | undefined;

	index(document: UCDocument, context?: UCStructSymbol): void;
	analyze(document: UCDocument, context?: UCStructSymbol): void;
}

export abstract class UCExpression implements IExpression {
	outer: IExpression;
	context: ParserRuleContext;

	constructor(protected range?: Range) {
	}

	getRange(): Range {
		if (!this.range && this.context) {
			this.range = rangeFromBounds(this.context.start, this.context.stop);
		}

		return this.range!;
	}

	getMemberSymbol(): ISymbol | undefined {
		return undefined;
	}

	getTypeKind(): UCTypeKind {
		return UCTypeKind.Error;
	}

	getSymbolAtPos(position: Position): ISymbol | undefined {
		if (!intersectsWith(this.getRange(), position)) {
			return undefined;
		}
		const symbol = this.getContainedSymbolAtPos(position);
		return symbol;
	}

	abstract getContainedSymbolAtPos(position: Position): ISymbol | undefined;
	abstract index(document: UCDocument, context?: UCStructSymbol): void;
	abstract analyze(document: UCDocument, context?: UCStructSymbol): void;

	toString(): string {
		return this.context
			? this.context.text
			: '';
	}
}

export class UCParenthesizedExpression extends UCExpression {
	public expression?: IExpression;

	getMemberSymbol() {
		return this.expression && this.expression.getMemberSymbol();
	}

	getTypeKind(): UCTypeKind {
		return this.expression && this.expression.getTypeKind() || UCTypeKind.Error;
	}

	getContainedSymbolAtPos(position: Position) {
		const symbol = this.expression && this.expression.getSymbolAtPos(position);
		return symbol;
	}

	index(document: UCDocument, context?: UCStructSymbol) {
		if (this.expression) this.expression.index(document, context);
	}

	analyze(document: UCDocument, context?: UCStructSymbol) {
		if (this.expression) this.expression.analyze(document, context);
	}
}

export class UCArrayCountExpression extends UCParenthesizedExpression {

}

export class UCCallExpression extends UCExpression {
	public expression?: IExpression;
	public arguments?: Array<IExpression | undefined>;

	getMemberSymbol() {
		return this.expression && this.expression.getMemberSymbol();
	}

	getTypeKind(): UCTypeKind {
		return this.expression && this.expression.getTypeKind() || UCTypeKind.Error;
	}

	getContainedSymbolAtPos(position: Position) {
		if (this.expression) {
			const symbol = this.expression.getSymbolAtPos(position);
			if (symbol) {
				return symbol;
			}
		}

		if (this.arguments) for (let arg of this.arguments) {
			const symbol = arg && arg.getSymbolAtPos(position);
			if (symbol) {
				return symbol;
			}
		}
	}

	index(document: UCDocument, context?: UCStructSymbol) {
		if (this.expression) this.expression.index(document, context);
		if (this.arguments) for (let arg of this.arguments) {
			arg && arg.index(document, context);
		}
	}

	analyze(document: UCDocument, context?: UCStructSymbol) {
		if (this.expression) this.expression.analyze(document, context);
		if (this.arguments) for (let arg of this.arguments) {
			arg && arg.analyze(document, context);
		}
	}
}

export class UCElementAccessExpression extends UCExpression {
	public expression?: IExpression;
	public argument?: IExpression;

	getMemberSymbol() {
		const symbol = this.expression && this.expression.getMemberSymbol();

		// Try to resolve to the referred symbol's defined type.
		if (symbol instanceof UCPropertySymbol) {
			if (!symbol.type) return undefined;

			if (symbol.type instanceof UCObjectTypeSymbol && symbol.type.baseType) {
				return symbol.type.baseType.getReference() as UCStructSymbol;
			}
			return symbol.type.getReference() as UCStructSymbol;
		}

		if (symbol instanceof UCMethodSymbol) {
			if (!symbol.returnType) return undefined;

			if (symbol.returnType instanceof UCObjectTypeSymbol && symbol.returnType.baseType) {
				return symbol.returnType.baseType.getReference() as UCStructSymbol;
			}
			return symbol.returnType.getReference() as UCStructSymbol;
		}
		return symbol;
	}

	getTypeKind(): UCTypeKind {
		return this.expression && this.expression.getTypeKind() || UCTypeKind.Error;
	}

	getContainedSymbolAtPos(position: Position) {
		if (this.expression) {
			const symbol = this.expression.getSymbolAtPos(position);
			if (symbol) {
				return symbol;
			}
		}

		if (this.argument) {
			const symbol = this.argument.getSymbolAtPos(position);
			if (symbol) {
				return symbol;
			}
		}
	}

	index(document: UCDocument, context?: UCStructSymbol) {
		if (this.expression) this.expression.index(document, context);
		if (this.argument) this.argument.index(document, context);
	}

	analyze(document: UCDocument, context?: UCStructSymbol) {
		if (this.expression) this.expression.analyze(document, context);
		if (this.argument) this.argument.analyze(document, context);
	}
}

export class UCPropertyAccessExpression extends UCExpression {
	public left?: IExpression;
	public member?: UCMemberExpression;

	getMemberSymbol() {
		return this.member && this.member.getMemberSymbol();
	}

	getTypeKind(): UCTypeKind {
		return this.member && this.member.getTypeKind() || UCTypeKind.Error;
	}

	getContainedSymbolAtPos(position: Position) {
		if (this.left) {
			const symbol = this.left.getSymbolAtPos(position);
			if (symbol) {
				return symbol;
			}
		}

		if (this.member) {
			const symbol = this.member.getSymbolAtPos(position);
			if (symbol) {
				return symbol;
			}
		}
	}

	index(document: UCDocument, context?: UCStructSymbol) {
		if (this.left) this.left.index(document, context);

		const memberContext = this.getContextType();
		if (this.member && memberContext instanceof UCStructSymbol) {
			this.member.index(document, memberContext);
		}
	}

	analyze(document: UCDocument, context?: UCStructSymbol) {
		if (this.left) this.left.analyze(document, context);

		const memberContext = this.getContextType();
		if (this.member) {
			this.member.analyze(document, memberContext as UCStructSymbol);
		}
	}

	getContextType(): ISymbol | undefined {
		const symbol = this.left && this.left.getMemberSymbol();
		if (!symbol) {
			return undefined;
		}

		// Resolve properties to its defined type
		// e.g. given property "local array<Vector> Foo;"
		// -- will be resolved to array or Vector (in an index expression, handled elsewhere).
		if (symbol instanceof UCPropertySymbol) {
			if (symbol.type) {
				return ((symbol.type.getReference() !== NativeArray && symbol.type instanceof UCObjectTypeSymbol && symbol.type.baseType)
					? symbol.type.baseType.getReference()
					: symbol.type.getReference());
			}
			return undefined;
		}
		if (symbol instanceof UCMethodSymbol) {
			if (symbol.returnType) {
				return (symbol.returnType instanceof UCObjectTypeSymbol && symbol.returnType.baseType
					? symbol.returnType.baseType.getReference()
					: symbol.returnType.getReference());
			}
			return undefined;
		}
		return symbol;
	}
}

export class UCConditionalExpression extends UCExpression {
	public condition: IExpression;
	public true?: IExpression;
	public false?: IExpression;

	getMemberSymbol() {
		return (this.true && this.true.getMemberSymbol()) || (this.false && this.false.getMemberSymbol());
	}

	getTypeKind(): UCTypeKind {
		return this.true && this.true.getTypeKind() || UCTypeKind.Error;
	}

	getContainedSymbolAtPos(position: Position) {
		if (this.condition) {
			const symbol = this.condition.getSymbolAtPos(position);
			if (symbol) {
				return symbol;
			}
		}

		if (this.true) {
			const symbol = this.true.getSymbolAtPos(position);
			if (symbol) {
				return symbol;
			}
		}

		if (this.false) {
			const symbol = this.false.getSymbolAtPos(position);
			if (symbol) {
				return symbol;
			}
		}
	}

	index(document: UCDocument, context?: UCStructSymbol) {
		if (this.condition) this.condition.index(document, context);
		if (this.true) this.true.index(document, context);
		if (this.false) this.false.index(document, context);
	}

	analyze(document: UCDocument, context?: UCStructSymbol) {
		if (this.condition) this.condition.analyze(document, context);
		if (this.true) this.true.analyze(document, context);
		if (this.false) this.false.analyze(document, context);
	}
}

function findOperatorSymbol(id: Name, scope: UCStructSymbol): UCSymbol | undefined {
	// TODO: What about UCState? Can states properly declare operators?
	const classContext = scope.outer;
	// Because we only need to match operators, we can directly skip @context and look in the upper class.
	return classContext instanceof UCStructSymbol ? classContext.findSuperSymbol(id) : undefined;
}

export class UCUnaryExpression extends UCExpression {
	public expression: IExpression;
	public operator?: UCSymbolReference;

	getMemberSymbol() {
		return this.expression.getMemberSymbol();
	}

	getTypeKind(): UCTypeKind {
		return this.operator ? this.operator.getTypeKind() : UCTypeKind.Error;
	}

	getContainedSymbolAtPos(position: Position) {
		const symbol = this.operator && this.operator.getSymbolAtPos(position);
		if (symbol && this.operator!.getReference()) {
			return symbol;
		}
		return this.expression && this.expression.getSymbolAtPos(position);
	}

	index(document: UCDocument, context?: UCStructSymbol) {
		if (this.operator) {
			const operatorSymbol = findOperatorSymbol(this.operator.getId(), context!);
			operatorSymbol && this.operator.setReference(operatorSymbol, document);
		}
		if (this.expression) this.expression.index(document, context);
	}

	analyze(document: UCDocument, context?: UCStructSymbol) {
		if (this.expression) this.expression.analyze(document, context);

		if (this.operator) {
			const operatorSymbol = this.operator.getReference();
			if (operatorSymbol && !(operatorSymbol instanceof UCPreOperatorSymbol) && !(operatorSymbol instanceof UCPostOperatorSymbol)) {
				document.nodes.push(new SemanticErrorNode(this.operator, `'${operatorSymbol.getId()}' must be an unary operator!`));
			} else if (!operatorSymbol) {
				document.nodes.push(new UnrecognizedFieldNode(this.operator, document.class));
			}
		}
	}
}

// TODO: Index and match overloaded operators.
export class UCBinaryExpression extends UCExpression {
	public left?: IExpression;
	public operator: UCSymbolReference;
	public right?: IExpression;

	getMemberSymbol() {
		// TODO: Return the operator's return type.
		return (this.left && this.left.getMemberSymbol()) || (this.right && this.right.getMemberSymbol());
	}

	getTypeKind(): UCTypeKind {
		// TODO: requires proper overloaded operator linking, then should return the type of the operator.
		return this.operator.getTypeKind();
	}

	getContainedSymbolAtPos(position: Position) {
		const symbol = this.operator.getSymbolAtPos(position);
		if (symbol && this.operator.getReference()) {
			return symbol;
		}

		if (this.left) {
			const symbol = this.left.getSymbolAtPos(position);
			if (symbol) {
				return symbol;
			}
		}

		if (this.right) {
			const symbol = this.right.getSymbolAtPos(position);
			if (symbol) {
				return symbol;
			}
		}
	}

	index(document: UCDocument, context?: UCStructSymbol) {
		// Because we only need to match operators, we can directly skip @context and look in the upper class.
		const operatorSymbol = findOperatorSymbol(this.operator.getId(), context!);
		operatorSymbol && this.operator.setReference(operatorSymbol, document);

		if (this.left) this.left.index(document, context);
		if (this.right) this.right.index(document, context);
	}

	analyze(document: UCDocument, context?: UCStructSymbol) {
		if (this.left) this.left.analyze(document, context);
		if (this.right) this.right.analyze(document, context);

		if (this.operator && !(this instanceof UCAssignmentExpression)) {
			const operatorSymbol = this.operator.getReference();
			if (operatorSymbol && !(operatorSymbol instanceof UCBinaryOperatorSymbol)) {
				document.nodes.push(new SemanticErrorNode(this.operator, `'${operatorSymbol.getId()}' must be a binary operator!`));
			} else if (!operatorSymbol) {
				document.nodes.push(new UnrecognizedFieldNode(this.operator, document.class));
			}
		}
	}
}

export class UCAssignmentExpression extends UCBinaryExpression {
	getTypeKind(): UCTypeKind {
		return UCTypeKind.Error;
	}

	analyze(document: UCDocument, context?: UCStructSymbol) {
		super.analyze(document, context);

		// TODO: Validate type compatibility, but this requires us to match an overloaded operator first!
		if (!this.left) {
			document.nodes.push(new ExpressionErrorNode(this, "Missing left expression!"));
			return;
		}

		const letType = this.left.getTypeKind();
		const letSymbol = this.left.getMemberSymbol();
		if (letSymbol) {
			if (letSymbol instanceof UCPropertySymbol) {
				// Properties with a defined array dimension cannot be assigned!
				if (letSymbol.isFixedArray()) {
					document.nodes.push(new SemanticErrorNode(letSymbol, "Cannot assign to a static array variable."));
				}

				if (letSymbol.isConst()) {
					document.nodes.push(new SemanticErrorNode(letSymbol, "Cannot assign to a constant variable."));
				}
			} else if (letSymbol instanceof UCMethodSymbol) {
				// TODO: Distinguish a delegate from a regular method!
				// TODO: throw error unless it's a delegate.
			} else {
				// AN ElementAccessExpression does not return the property but its type that's being assigned, in this case such assignments are legal.
				// -- but elsewhere, assigning a type is illegal!
				if (this.left instanceof UCElementAccessExpression) {

				} else {
					document.nodes.push(new ExpressionErrorNode(this.left!, `Cannot assign to expression (type: '${UCTypeKind[letType]}'), because it is not a variable.`));
				}
			}
		} else {
			if (letType === UCTypeKind.Object) {
				// TODO:
			}
			else {
				document.nodes.push(new ExpressionErrorNode(this.left!, `Cannot assign to expression (type: '${UCTypeKind[letType]}'), because it is not a variable.`));
			}
		}

		if (!this.right) {
			document.nodes.push(new ExpressionErrorNode(this, "Missing right expression!"));
			return;
		}
	}
}

export class UCDefaultAssignmentExpression extends UCBinaryExpression {
	getTypeKind(): UCTypeKind {
		return UCTypeKind.Error;
	}

	analyze(document: UCDocument, context?: UCStructSymbol) {
		const letSymbol = this.left && this.left.getMemberSymbol();
		if (letSymbol instanceof UCSymbol) {
			if (letSymbol instanceof UCPropertySymbol) {
				// TODO: check right type
			} else if (letSymbol instanceof UCDelegateSymbol) {
				// TODO: check right type
			} else {
				const errorNode = new ExpressionErrorNode(this.left!, `Type of '${letSymbol.getQualifiedName()}' cannot be assigned a default value!`);
				document.nodes.push(errorNode);
			}
		}

		// TODO: pass valid type information
		super.analyze(document, context);
	}
}

export class UCMemberExpression extends UCExpression {
	constructor(protected symbolRef: UCSymbolReference) {
		super(symbolRef.getRange());
	}

	getId(): Name {
		return this.symbolRef.getId();
	}

	getMemberSymbol() {
		return this.symbolRef.getReference();
	}

	getTypeKind(): UCTypeKind {
		return this.symbolRef.getTypeKind();
	}

	getContainedSymbolAtPos(_position: Position) {
		// Only return if we have a RESOLVED reference.
		return this.symbolRef.getReference() && this.symbolRef;
	}

	index(document: UCDocument, context?: UCStructSymbol) {
		const id = this.symbolRef.getId();
		const hasArguments = this.outer instanceof UCCallExpression;
		if (hasArguments) {
			// We must match a predefined type over any class or scope symbol!
			// FIXME: What about casting a byte to an ENUM type?
			let type: ISymbol | undefined = TypeCastMap.get(id) || SymbolsTable.findSymbol(id, true);
			if (type) {
				this.symbolRef.setReference(type, document);
				return;
			}
		}

		if (!context) {
			return;
		}

		let symbol = context.findSuperSymbol(id);
		if (!symbol) {
			// FIXME: only lookup an enumMember if the context value is either an enum, byte, or int.
			symbol = getEnumMember(id);
		}

		if (symbol) {
			let contextInfo: ISymbolContext;
			contextInfo = {
				inAssignment:
					// Check if we are being assigned a value.
					// FIXME: This is very ugly and should instead be determined by passing down a more verbose context to index().
					(this.outer instanceof UCAssignmentExpression && this.outer.left === this)
					|| this.outer instanceof UCPropertyAccessExpression
					&& this.outer.member === this
					&& this.outer.outer instanceof UCAssignmentExpression
					&& this.outer.outer.left === this.outer
			};
			this.symbolRef.setReference(symbol, document, contextInfo);
		}
	}

	analyze(document: UCDocument, context?: UCStructSymbol | ISymbol) {
		if (context && !(context instanceof UCStructSymbol)) {
			document.nodes.push(new SemanticErrorNode(this.symbolRef, `'${context.getQualifiedName()}' is an inaccessible type!`));
		} else if (!context || !this.getMemberSymbol()) {
			document.nodes.push(new UnrecognizedFieldNode(this.symbolRef, context));
		}
	}
}

// Resolves the member for predefined specifiers such as (self, default, static, and global)
export class UCPredefinedAccessExpression extends UCMemberExpression {
	getTypeKind(): UCTypeKind {
		return UCTypeKind.Object;
	}

	index(document: UCDocument, _context?: UCStructSymbol) {
		this.symbolRef.setReference(
			document.class!,
			document, undefined, true
		);
	}
}

// Resolves the context for predefined specifiers such as (default, static, and const).
export class UCPredefinedPropertyAccessExpression extends UCMemberExpression {
	getTypeKind(): UCTypeKind {
		return UCTypeKind.Object;
	}

	index(document: UCDocument, context?: UCStructSymbol) {
		if (context) {
			this.symbolRef.setReference(
				context instanceof UCClassSymbol
					? context
					: document.class!,
				document, undefined, true
			);
		}
	}
}

// TODO: Support super state
export class UCSuperExpression extends UCExpression {
	public classRef?: UCObjectTypeSymbol;

	// Resolved super class.
	private superClass?: UCClassSymbol;

	getMemberSymbol() {
		return this.superClass;
	}

	getTypeKind(): UCTypeKind {
		return UCTypeKind.Class;
	}

	getContainedSymbolAtPos(position: Position) {
		if (this.classRef && this.classRef.getSymbolAtPos(position) as UCObjectTypeSymbol) {
			return this.classRef;
		}
	}

	index(document: UCDocument, context?: UCStructSymbol) {
		if (this.classRef) {
			this.classRef.index(document, context!);
			this.superClass = this.classRef.getReference() as UCClassSymbol;
		} else {
			// TODO: Can super refer to a parent STATE?
			this.superClass = document.class!.super;
		}
	}

	// TODO: verify class type by inheritance
	analyze(document: UCDocument, context?: UCStructSymbol) {
		this.classRef && this.classRef.analyze(document, context);
	}
}

export class UCNewExpression extends UCCallExpression {
	// TODO: Implement pseudo new operator for hover info?
	getTypeKind(): UCTypeKind {
		return UCTypeKind.Object;
	}
}

export abstract class UCLiteral extends UCExpression {
	getValue(): number | undefined {
		return undefined;
	}

	getMemberSymbol(): ISymbol | undefined {
		return undefined;
	}

	getContainedSymbolAtPos(_position: Position): ISymbol | undefined {
		return undefined;
	}

	index(_document: UCDocument, _context?: UCStructSymbol): void { }
	analyze(_document: UCDocument, _context?: UCStructSymbol): void { }
}

export class UCNoneLiteral extends UCLiteral {
	getTypeKind(): UCTypeKind {
		return UCTypeKind.None;
	}
}

export class UCStringLiteral extends UCLiteral {
	getTypeKind(): UCTypeKind {
		return UCTypeKind.String;
	}
}

export class UCNameLiteral extends UCLiteral {
	getTypeKind(): UCTypeKind {
		return UCTypeKind.Name;
	}
}

export class UCBoolLiteral extends UCLiteral {
	getTypeKind(): UCTypeKind {
		return UCTypeKind.Bool;
	}
}

export class UCFloatLiteral extends UCLiteral {
	getValue(): number {
		return Number.parseInt(this.context.text);
	}

	getTypeKind(): UCTypeKind {
		return UCTypeKind.Float;
	}
}

export class UCIntLiteral extends UCLiteral {
	getValue(): number {
		return Number.parseInt(this.context.text);
	}

	getTypeKind(): UCTypeKind {
		return UCTypeKind.Int;
	}
}

export class UCObjectLiteral extends UCExpression {
	public castRef: UCSymbolReference;
	public objectRef?: ITypeSymbol;

	getMemberSymbol() {
		return this.objectRef && this.objectRef.getReference() || this.castRef.getReference() || NativeClass;
	}

	getTypeKind(): UCTypeKind {
		// FIXME: Should we return objectRef's getTypeKind()?
		// -- or should we assume that we always have at the very least an OBJECT
		return UCTypeKind.Object;
	}

	getContainedSymbolAtPos(position: Position) {
		if (intersectsWith(this.castRef.getRange(), position)) {
			return this.castRef.getReference() && this.castRef;
		}

		if (this.objectRef && intersectsWith(this.objectRef.getRange(), position)) {
			return this.objectRef.getReference() && this.objectRef;
		}
	}

	index(document: UCDocument, context: UCStructSymbol) {
		const castSymbol = SymbolsTable.findSymbol(this.castRef.getId(), true);
		if (castSymbol) {
			this.castRef.setReference(castSymbol, document);
		}

		this.objectRef && this.objectRef.index(document, context);
	}

	// TODO: verify class type by inheritance
	analyze(document: UCDocument, _context?: UCStructSymbol) {
		const castSymbol = this.castRef.getReference();
		const objectSymbol = this.objectRef && this.objectRef.getReference();
		if (this.objectRef) {
			if (!objectSymbol) {
				document.nodes.push(new UnrecognizedFieldNode(this.objectRef));
			}
			else if (castSymbol === NativeClass && !(objectSymbol instanceof UCClassSymbol)) {
				document.nodes.push(new SemanticErrorNode(this.objectRef, `Type of '${objectSymbol.getQualifiedName()}' is not a class!`));
			}
			else if (castSymbol === NativeEnum && !(objectSymbol instanceof UCEnumSymbol)) {
				document.nodes.push(new SemanticErrorNode(this.objectRef, `Type of '${objectSymbol.getQualifiedName()}' is not an enum!`));
			}
		}

		if (!castSymbol) {
			document.nodes.push(new UnrecognizedTypeNode(this.castRef));
		}
	}
}

// Struct literals are limited to Vector, Rotator, and Range.
export abstract class UCStructLiteral extends UCExpression {
	structType: UCSymbolReference;

	getMemberSymbol() {
		return this.structType.getReference();
	}

	getTypeKind(): UCTypeKind {
		return UCTypeKind.Struct;
	}

	getContainedSymbolAtPos(_position: Position) {
		// Only return if we have a RESOLVED reference.
		return this.structType.getReference() && this.structType as ISymbol;
	}

	index(document: UCDocument, context?: UCStructSymbol) {
		if (!this.structType || this.structType.getReference()) {
			return;
		}

		const symbol = context!.findSuperSymbol(this.structType.getId());
		symbol && this.structType.setReference(symbol, document, undefined, undefined, this.getRange());
	}

	analyze(_document: UCDocument, _context?: UCStructSymbol): void {
	}
}

export class UCDefaultStructLiteral extends UCExpression {
	public arguments?: Array<IExpression | undefined>;

	getTypeKind(): UCTypeKind {
		return UCTypeKind.Struct;
	}
	
	getContainedSymbolAtPos(position: Position) {
		if (this.arguments) for (let arg of this.arguments) {
			const symbol = arg && arg.getSymbolAtPos(position);
			if (symbol) {
				return symbol;
			}
		}
	}

	index(document: UCDocument, context?: UCStructSymbol) {
		if (this.arguments) for (let arg of this.arguments) {
			arg && arg.index(document, context);
		}
	}

	analyze(document: UCDocument, context?: UCStructSymbol) {
		if (this.arguments) for (let arg of this.arguments) {
			arg && arg.analyze(document, context);
		}
	}
}

export class UCVectLiteral extends UCStructLiteral {
	structType = VectorTypeRef;

	getContainedSymbolAtPos(_position: Position) {
		return VectMethodLike as unknown as UCSymbolReference;
	}
}

export class UCRotLiteral extends UCStructLiteral {
	structType = RotatorTypeRef;

	getContainedSymbolAtPos(_position: Position) {
		return RotMethodLike as unknown as UCSymbolReference;
	}
}

export class UCRngLiteral extends UCStructLiteral {
	structType = RangeTypeRef;

	getContainedSymbolAtPos(_position: Position) {
		return RngMethodLike as unknown as UCSymbolReference;
	}
}

// See also @UCArrayCountExpression, this literal is restricted to const value tokens.
export class UCArrayCountLiteral extends UCLiteral {
	public argumentRef?: ITypeSymbol;

	getValue() {
		const symbol = this.argumentRef && this.argumentRef.getReference();
		return symbol instanceof UCPropertySymbol && symbol.getArrayDimSize() || undefined;
	}

	getTypeKind(): UCTypeKind {
		return UCTypeKind.Int;
	}

	getContainedSymbolAtPos(position: Position) {
		return this.argumentRef && this.argumentRef.getSymbolAtPos(position) && this.argumentRef;
	}

	index(document: UCDocument, context?: UCStructSymbol) {
		super.index(document, context);
		this.argumentRef && this.argumentRef.index(document, context!);
	}

	// TODO: Validate that referred property is a valid static array!
	analyze(document: UCDocument, context?: UCStructSymbol) {
		super.analyze(document, context);
		this.argumentRef && this.argumentRef.analyze(document, context!);
	}
}

export class UCNameOfLiteral extends UCLiteral {
	public argumentRef?: ITypeSymbol;

	getTypeKind(): UCTypeKind {
		return UCTypeKind.Name;
	}

	getContainedSymbolAtPos(position: Position) {
		return this.argumentRef && this.argumentRef.getSymbolAtPos(position) && this.argumentRef;
	}

	index(document: UCDocument, context?: UCStructSymbol) {
		super.index(document, context);
		this.argumentRef && this.argumentRef.index(document, context!);
	}

	analyze(document: UCDocument, context?: UCStructSymbol) {
		super.analyze(document, context);
		this.argumentRef && this.argumentRef.analyze(document, context!);
	}
}

export class UCSizeOfLiteral extends UCLiteral {
	public argumentRef?: ITypeSymbol;

	getValue() {
		// FIXME: We don't have the data to calculate a class's size.
		// const symbol = this.argumentRef && this.argumentRef.getReference();
		return undefined;
	}

	getTypeKind(): UCTypeKind {
		return UCTypeKind.Int;
	}

	getContainedSymbolAtPos(position: Position) {
		return this.argumentRef && this.argumentRef.getSymbolAtPos(position) && this.argumentRef;
	}

	index(document: UCDocument, context?: UCStructSymbol) {
		super.index(document, context);
		this.argumentRef && this.argumentRef.index(document, context!);
	}

	analyze(document: UCDocument, context?: UCStructSymbol) {
		super.analyze(document, context);
		this.argumentRef && this.argumentRef.analyze(document, context!);
	}
}

export class UCMetaClassExpression extends UCParenthesizedExpression {
	public classRef?: UCObjectTypeSymbol;

	getMemberSymbol() {
		return this.classRef && this.classRef.getReference() || NativeClass;
	}

	getTypeKind(): UCTypeKind {
		return UCTypeKind.Class;
	}

	getContainedSymbolAtPos(position: Position) {
		const subSymbol = this.classRef && this.classRef.getSymbolAtPos(position) as UCObjectTypeSymbol;
		return subSymbol && subSymbol.getReference() && this.classRef || super.getContainedSymbolAtPos(position);
	}

	index(document: UCDocument, context?: UCStructSymbol) {
		super.index(document, context);
		this.classRef && this.classRef.index(document, context!);
	}

	// TODO: verify class type by inheritance
	analyze(document: UCDocument, context?: UCStructSymbol) {
		super.analyze(document, context);
		this.classRef && this.classRef.analyze(document, context);
	}
}<|MERGE_RESOLUTION|>--- conflicted
+++ resolved
@@ -8,7 +8,6 @@
 import { Name } from './names';
 
 import {
-<<<<<<< HEAD
 	ISymbolContext, ISymbol, UCSymbol,
 	UCObjectTypeSymbol, UCStructSymbol,
 	UCPropertySymbol, UCSymbolReference,
@@ -17,31 +16,7 @@
 	NativeArray, NativeClass, NativeEnum,
 	VectorTypeRef, VectMethodLike, RotatorTypeRef, RotMethodLike, RangeTypeRef, RngMethodLike,
 	ITypeSymbol, TypeCastMap, UCTypeKind,
-	UCBinaryOperatorSymbol, UCPreOperatorSymbol, UCPostOperatorSymbol
-=======
-	ISymbolContext, ISymbol,
-	UCTypeSymbol,
-	UCStructSymbol,
-	UCPropertySymbol,
-	UCSymbolReference,
-	UCMethodSymbol,
-	UCClassSymbol,
-	SymbolsTable,
-	UCEnumSymbol,
-	UCSymbol,
-	NativeArray,
-	NativeClass,
-	NativeEnum,
-	VectorTypeRef,
-	VectMethodLike,
-	RotatorTypeRef,
-	RotMethodLike,
-	RangeTypeRef,
-	RngMethodLike,
-	ITypeSymbol,
-	TypeCastMap,
-	UCDelegateSymbol
->>>>>>> a4d71307
+	UCBinaryOperatorSymbol, UCPreOperatorSymbol, UCPostOperatorSymbol, UCDelegateSymbol
 } from './Symbols';
 
 export interface IExpression {
@@ -841,7 +816,7 @@
 	getTypeKind(): UCTypeKind {
 		return UCTypeKind.Struct;
 	}
-	
+
 	getContainedSymbolAtPos(position: Position) {
 		if (this.arguments) for (let arg of this.arguments) {
 			const symbol = arg && arg.getSymbolAtPos(position);
