--- conflicted
+++ resolved
@@ -15,13 +15,7 @@
 	toName,
 	NAME_CLASS, NAME_ARRAY, NAME_REPLICATION,
 	NAME_NONE, NAME_NAME, NAME_DELEGATE, NAME_ENUMCOUNT,
-<<<<<<< HEAD
 	NAME_DEFAULT, NAME_OBJECT, NAME_MAP
-=======
-	NAME_INT, NAME_FLOAT, NAME_BYTE, NAME_STRING,
-	NAME_BOOL, NAME_POINTER, NAME_BUTTON, NAME_DEFAULT,
-	NAME_OBJECT, Name
->>>>>>> adcf5925
 } from './names';
 
 import {
@@ -35,8 +29,7 @@
 	MethodSpecifiers, UCEventSymbol, UCBinaryOperatorSymbol,
 	UCDelegateSymbol, UCPostOperatorSymbol, UCPreOperatorSymbol,
 	FieldModifiers, ParamModifiers,
-<<<<<<< HEAD
-	UCParamSymbol, UCTypeKind,
+	UCParamSymbol, UCTypeFlags,
 	UCIntTypeSymbol, UCFloatTypeSymbol,
 	UCByteTypeSymbol, UCStringTypeSymbol,
 	UCNameTypeSymbol, UCBoolTypeSymbol,
@@ -44,13 +37,6 @@
 	UCDelegateTypeSymbol, UCArrayTypeSymbol,
 	UCMapTypeSymbol,
 	ObjectsTable
-=======
-	UCParamSymbol, UCTypeFlags,
-	UCIntTypeSymbol, UCFloatTypeSymbol, UCByteTypeSymbol,
-	UCStringTypeSymbol, UCNameTypeSymbol, UCBoolTypeSymbol,
-	UCPointerTypeSymbol, UCButtonTypeSymbol, UCDelegateTypeSymbol,
-	UCArrayTypeSymbol, UCMapTypeSymbol, UCClassSymbol, ClassesTable
->>>>>>> adcf5925
 } from './Symbols';
 
 import { SyntaxErrorNode } from './diagnostics/diagnostic';
@@ -66,34 +52,19 @@
 
 import { UCDocument } from './document';
 import {
-<<<<<<< HEAD
 	IExpression,
 	UCConditionalExpression, UCBinaryOperatorExpression,
 	UCPreOperatorExpression, UCParenthesizedExpression,
 	UCPropertyAccessExpression, UCCallExpression, UCElementAccessExpression,
 	UCNewExpression, UCMetaClassExpression, UCSuperExpression,
-=======
-	UCAssignmentExpression, IExpression,
-	UCConditionalExpression, UCBinaryExpression, UCUnaryExpression,
-	UCParenthesizedExpression,
-	UCPropertyAccessExpression, UCCallExpression,
-	UCElementAccessExpression, UCNewExpression,
-	UCMetaClassExpression, UCSuperExpression,
->>>>>>> adcf5925
 	UCPredefinedAccessExpression, UCPredefinedPropertyAccessExpression,
 	UCMemberExpression,
 	UCNoneLiteral, UCStringLiteral, UCNameLiteral,
 	UCBoolLiteral, UCFloatLiteral, UCIntLiteral, UCObjectLiteral,
 	UCVectLiteral, UCRotLiteral, UCRngLiteral,
-<<<<<<< HEAD
 	UCNameOfLiteral, UCArrayCountExpression, UCSizeOfLiteral, UCArrayCountLiteral,
 	UCDefaultAssignmentExpression, UCDefaultStructLiteral,
-	UCAssignmentOperatorExpression, UCPostOperatorExpression, UCByteLiteral
-=======
-	UCNameOfLiteral, UCArrayCountExpression, UCSizeOfLiteral,
-	UCArrayCountLiteral, UCDefaultAssignmentExpression,
-	UCDefaultStructLiteral, UCByteLiteral, UCEmptyArgument
->>>>>>> adcf5925
+	UCAssignmentOperatorExpression, UCPostOperatorExpression, UCByteLiteral, UCEmptyArgument
 } from './expressions';
 
 function idFromCtx(ctx: ParserRuleContext) {
@@ -146,12 +117,12 @@
 
 function typeFromIds(identifiers: Identifier[]): ITypeSymbol | undefined {
 	if (identifiers.length === 1) {
-		return new UCObjectTypeSymbol(identifiers[0], undefined, UCTypeKind.Object);
+		return new UCObjectTypeSymbol(identifiers[0], undefined, UCTypeFlags.Object);
 	} else if (identifiers.length > 1) {
 		const get = (i: number): UCQualifiedTypeSymbol => {
 			const type = new UCObjectTypeSymbol(identifiers[i]);
 			if (i === 0) {
-				type.setValidTypeKind(UCTypeKind.Object);
+				type.setValidTypeKind(UCTypeFlags.Object);
 			}
 			const leftType = i - 1 > -1 ? get(--i) : undefined;
 			return new UCQualifiedTypeSymbol(type, leftType);
@@ -178,7 +149,7 @@
 	return headerComment;
 }
 
-function createQualifiedType(ctx: UCGrammar.QualifiedIdentifierContext, kind?: UCTypeKind) {
+function createQualifiedType(ctx: UCGrammar.QualifiedIdentifierContext, kind?: UCTypeFlags) {
 	const leftId: Identifier = idFromCtx(ctx._left);
 	const leftType = new UCObjectTypeSymbol(leftId, rangeFromCtx(ctx._left), kind);
 
@@ -188,25 +159,25 @@
 
 		const symbol = new UCQualifiedTypeSymbol(rightType, new UCQualifiedTypeSymbol(leftType));
 		switch (kind) {
-			case UCTypeKind.Struct:
-				leftType.setValidTypeKind(UCTypeKind.Class);
+			case UCTypeFlags.Struct:
+				leftType.setValidTypeKind(UCTypeFlags.Class);
 				break;
 
-			case UCTypeKind.State:
-				leftType.setValidTypeKind(UCTypeKind.Class);
+			case UCTypeFlags.State:
+				leftType.setValidTypeKind(UCTypeFlags.Class);
 				break;
 
-			case UCTypeKind.Delegate:
-				leftType.setValidTypeKind(UCTypeKind.Class);
-				rightType.setValidTypeKind(UCTypeKind.Delegate);
+			case UCTypeFlags.Delegate:
+				leftType.setValidTypeKind(UCTypeFlags.Class);
+				rightType.setValidTypeKind(UCTypeFlags.Delegate);
 				break;
 
-			case UCTypeKind.Class:
-				leftType.setValidTypeKind(UCTypeKind.Package);
+			case UCTypeFlags.Class:
+				leftType.setValidTypeKind(UCTypeFlags.Package);
 				break;
 
 			default:
-				leftType.setValidTypeKind(UCTypeKind.Class);
+				leftType.setValidTypeKind(UCTypeFlags.Class);
 				break;
 		}
 		return symbol;
@@ -284,52 +255,8 @@
 		return identifier;
 	}
 
-<<<<<<< HEAD
 	visitQualifiedIdentifier(ctx) {
 		return createQualifiedType(ctx);
-=======
-	visitQualifiedIdentifier(ctx: UCParser.QualifiedIdentifierContext) {
-		const idNodes = ctx.identifier();
-		if (idNodes.length === 1) {
-			const id: Identifier = idNodes[0].accept(this);
-			const type = new UCObjectTypeSymbol(id, rangeFromBounds(idNodes[0].start, idNodes[0].stop));
-
-			// FIXME: ugly hardcoded logic
-			if (ctx.parent instanceof UCParser.ExtendsClauseContext || ctx.parent instanceof UCParser.WithinClauseContext) {
-				if (ctx.parent.parent instanceof UCParser.StructDeclContext) {
-					type.setValidTypeKind(UCTypeFlags.Struct);
-				} else if (ctx.parent.parent instanceof UCParser.StateDeclContext) {
-					type.setValidTypeKind(UCTypeFlags.State);
-				} else {
-					type.setValidTypeKind(UCTypeFlags.Class);
-				}
-			}
-			return type;
-		}
-
-		const leftId: Identifier = idNodes[0].accept(this);
-		const leftType = new UCObjectTypeSymbol(leftId, rangeFromBounds(idNodes[0].start, idNodes[0].stop));
-
-		const id: Identifier = idNodes[1].accept(this);
-		const type = new UCObjectTypeSymbol(id, rangeFromBounds(idNodes[1].start, idNodes[1].stop));
-
-		const symbol = new UCQualifiedTypeSymbol(type, new UCQualifiedTypeSymbol(leftType));
-
-		// FIXME: ugly hardcoded logic
-		if (ctx.parent instanceof UCParser.ExtendsClauseContext || ctx.parent instanceof UCParser.WithinClauseContext) {
-			if (ctx.parent.parent instanceof UCParser.StructDeclContext) {
-				leftType.setValidTypeKind(UCTypeFlags.Class);
-				type.setValidTypeKind(UCTypeFlags.Struct);
-			} else if (ctx.parent.parent instanceof UCParser.StateDeclContext) {
-				leftType.setValidTypeKind(UCTypeFlags.Class);
-				type.setValidTypeKind(UCTypeFlags.State);
-			} else {
-				leftType.setValidTypeKind(UCTypeFlags.Package);
-				type.setValidTypeKind(UCTypeFlags.Class);
-			}
-		}
-		return symbol;
->>>>>>> adcf5925
 	}
 
 	visitTypeDecl(typeDeclNode: UCGrammar.TypeDeclContext): ITypeSymbol {
@@ -337,13 +264,13 @@
 		const ruleIndex = rule.ruleIndex;
 		if (ruleIndex === UCGrammar.UCParser.RULE_structDecl) {
 			const symbol: UCStructSymbol = this.visitStructDecl(rule as UCGrammar.StructDeclContext);
-			const type = new UCObjectTypeSymbol(symbol.id, undefined, UCTypeKind.Struct);
+			const type = new UCObjectTypeSymbol(symbol.id, undefined, UCTypeFlags.Struct);
 			// noIndex: true, because the struct will be indexed in its own index() call.
 			type.setReference(symbol, this.document, true);
 			return type;
 		} else if (ruleIndex === UCGrammar.UCParser.RULE_enumDecl) {
 			const symbol: UCEnumSymbol = this.visitEnumDecl(rule as UCGrammar.EnumDeclContext);
-			const type = new UCObjectTypeSymbol(symbol.id, undefined, UCTypeKind.Enum);
+			const type = new UCObjectTypeSymbol(symbol.id, undefined, UCTypeFlags.Enum);
 			// noIndex: true, because the enum will be indexed in its own index() call.
 			type.setReference(symbol, this.document, true);
 			return type;
@@ -378,33 +305,20 @@
 			};
 			const symbol = new type(identifier);
 			return symbol;
-<<<<<<< HEAD
 		} else if (ruleIndex === UCGrammar.UCParser.RULE_qualifiedIdentifier) {
-			const symbol: ITypeSymbol = createQualifiedType(rule as UCGrammar.QualifiedIdentifierContext, UCTypeKind.Type);
-=======
-		} else if (ruleIndex === UCParser.UCGrammarParser.RULE_qualifiedIdentifier) {
-			const symbol: ITypeSymbol = this.visitQualifiedIdentifier(rule as UCParser.QualifiedIdentifierContext);
-			if (symbol instanceof UCObjectTypeSymbol) {
-				symbol.setValidTypeKind(UCTypeFlags.Type);
-			}
->>>>>>> adcf5925
+			const symbol: ITypeSymbol = createQualifiedType(rule as UCGrammar.QualifiedIdentifierContext, UCTypeFlags.Type);
 			return symbol;
 		} else if (rule instanceof UCGrammar.ClassTypeContext) {
 			const identifier: Identifier = {
 				name: NAME_CLASS,
 				range: rangeFromBound(rule.start)
 			};
-			const symbol = new UCObjectTypeSymbol(identifier, rangeFromBounds(rule.start, rule.stop), UCTypeKind.Class);
+			const symbol = new UCObjectTypeSymbol(identifier, rangeFromBounds(rule.start, rule.stop), UCTypeFlags.Class);
 
 			const idNode = rule.identifier();
 			if (idNode) {
-<<<<<<< HEAD
 				const identifier = idFromCtx(idNode);
-				symbol.baseType = new UCObjectTypeSymbol(identifier, undefined, UCTypeKind.Class);
-=======
-				const identifier = idNode.accept(this);
 				symbol.baseType = new UCObjectTypeSymbol(identifier, undefined, UCTypeFlags.Class);
->>>>>>> adcf5925
 			}
 			return symbol;
 		} else if (rule instanceof UCGrammar.ArrayTypeContext) {
@@ -430,7 +344,7 @@
 
 			const qualifiedNode = rule.qualifiedIdentifier();
 			if (qualifiedNode) {
-				const type: ITypeSymbol = createQualifiedType(qualifiedNode, UCTypeKind.Delegate);
+				const type: ITypeSymbol = createQualifiedType(qualifiedNode, UCTypeFlags.Delegate);
 				symbol.baseType = type;
 			}
 			return symbol;
@@ -446,32 +360,13 @@
 		throw "Encountered an unknown typeDecl:" + typeDeclNode.toString();
 	}
 
-<<<<<<< HEAD
 	visitClassDecl(ctx: UCGrammar.ClassDeclContext) {
 		// Most of the time a document's tree is invalid as the end-user is writing code.
-		// Therefore the parser may mistake "class'Object' <stuff here>;"" for a construction of a class declaration, this then leads to a messed up scope stack.
+		// Therefor the parser may mistake "class'Object' <stuff here>;"" for a construction of a class declaration, this then leads to a messed up scope stack.
 		// Or alternatively someone literally did try to declare another class?
 		if (this.document.class) {
 			this.document.nodes.push(new SyntaxErrorNode(rangeFromCtx(ctx), 'Cannot declare a class within another class!'));
 			return undefined;
-=======
-	visitInlinedDeclTypes(inlinedTypeCtx: UCParser.InlinedDeclTypesContext): ITypeSymbol | undefined {
-		const rule = inlinedTypeCtx.getChild(0);
-		if (rule instanceof UCParser.TypeDeclContext) {
-			return this.visitTypeDecl(rule);
-		} else if (rule instanceof UCParser.StructDeclContext) {
-			const symbol: UCStructSymbol = this.visitStructDecl(rule);
-			const type = new UCObjectTypeSymbol(symbol.id, undefined, UCTypeFlags.Struct);
-			// noIndex: true, because the struct will be indexed in its own index() call.
-			type.setReference(symbol, this.document, undefined, true);
-			return type;
-		} else if (rule instanceof UCParser.EnumDeclContext) {
-			const symbol: UCEnumSymbol = this.visitEnumDecl(rule);
-			const type = new UCObjectTypeSymbol(symbol.id, undefined, UCTypeFlags.Enum);
-			// noIndex: true, because the enum will be indexed in its own index() call.
-			type.setReference(symbol, this.document, undefined, true);
-			return type;
->>>>>>> adcf5925
 		}
 
 		const identifier: Identifier = idFromCtx(ctx.identifier());
@@ -482,12 +377,12 @@
 
 		const extendsNode = ctx.extendsClause();
 		if (extendsNode) {
-			symbol.extendsType = createQualifiedType(extendsNode._id, UCTypeKind.Class);
+			symbol.extendsType = createQualifiedType(extendsNode._id, UCTypeFlags.Class);
 		}
 
 		const withinNode = ctx.withinClause();
 		if (withinNode) {
-			symbol.withinType = createQualifiedType(withinNode._id, UCTypeKind.Class);
+			symbol.withinType = createQualifiedType(withinNode._id, UCTypeFlags.Class);
 		}
 
 		const modifierNodes = ctx.classModifier();
@@ -594,7 +489,7 @@
 
 		const extendsNode = ctx.extendsClause();
 		if (extendsNode) {
-			symbol.extendsType = createQualifiedType(extendsNode._id, UCTypeKind.Struct);
+			symbol.extendsType = createQualifiedType(extendsNode._id, UCTypeFlags.Struct);
 		}
 
 		this.declare(symbol, ctx);
@@ -912,7 +807,7 @@
 
 		const extendsNode = ctx.extendsClause();
 		if (extendsNode) {
-			symbol.extendsType = createQualifiedType(extendsNode._id, UCTypeKind.State);
+			symbol.extendsType = createQualifiedType(extendsNode._id, UCTypeFlags.State);
 		}
 
 		this.declare(symbol, ctx);
@@ -1059,12 +954,7 @@
 							break;
 
 						case NAME_CLASS:
-<<<<<<< HEAD
 							symbol.classId = { name: right.getId(), range: right.getRange() };
-=======
-							objectClass = ClassesTable.findSymbol(right.getId(), true) as UCClassSymbol;
-							classWasDefined = true;
->>>>>>> adcf5925
 							break;
 
 						default:
@@ -1089,12 +979,7 @@
 		}
 	}
 
-<<<<<<< HEAD
 	visitDefaultLiteral(ctx: UCGrammar.DefaultLiteralContext) {
-=======
-	visitDefaultLiteral(ctx: UCParser.DefaultLiteralContext) {
-		console.assert(ctx.childCount);
->>>>>>> adcf5925
 		return ctx.getChild(0).accept(this);
 	}
 
@@ -1106,15 +991,7 @@
 
 		const exprNode = ctx.defaultLiteral();
 		if (exprNode) {
-<<<<<<< HEAD
-			const rightExpr: IExpression | undefined = exprNode.accept(this);
-			if (rightExpr) {
-				expression.right = rightExpr;
-				expression.right.outer = expression;
-			}
-=======
 			expression.right = exprNode.accept<any>(this);
->>>>>>> adcf5925
 		}
 		return expression;
 	}
@@ -1123,32 +1000,10 @@
 		return memberFromIdCtx(ctx.identifier());
 	}
 
-<<<<<<< HEAD
 	visitDefaultPropertyAccessExpression(ctx: UCGrammar.DefaultPropertyAccessExpressionContext) {
 		// FIXME: Stub
 		return memberFromIdCtx(ctx.identifier());
 	}
-=======
-	visitDefaultPropertyAccessExpression(ctx: UCParser.DefaultPropertyAccessExpressionContext) {
-		// FIXME: Stub
-		return createMemberExpressionFromIdentifier(ctx.identifier());
-	}
-
-	visitDefaultElementAccessExpression(ctx: UCParser.DefaultElementAccessExpressionContext) {
-		// FIXME: Stub
-		return createMemberExpressionFromIdentifier(ctx.identifier());
-	}
-
-	visitDefaultCallExpression(ctx: UCParser.DefaultCallExpressionContext) {
-		// FIXME: Stub
-		return createMemberExpressionFromIdentifier(ctx.identifier());
-	}
-
-	visitStatement(ctx: UCParser.StatementContext) {
-		if (ctx.childCount === 0) {
-			return undefined!;
-		}
->>>>>>> adcf5925
 
 	visitDefaultElementAccessExpression(ctx: UCGrammar.DefaultElementAccessExpressionContext) {
 		// FIXME: Stub
@@ -1357,17 +1212,9 @@
 
 		const exprNode = ctx._right;
 		if (exprNode) {
-<<<<<<< HEAD
 			expression.right = exprNode.accept<any>(this);
-			expression.right!.outer = expression;
 		} else {
 			this.document.nodes.push(new SyntaxErrorNode(identifier.range, "Expression expected."));
-=======
-			expression.right = exprNode.accept(this);
-		} else {
-			const operator = ctx.assignmentOperator();
-			this.document.nodes.push(new SyntaxErrorNode(rangeFromBound(operator.start), "Expression expected."));
->>>>>>> adcf5925
 		}
 
 		return expression;
@@ -1378,32 +1225,17 @@
 
 		const conditionNode = ctx._cond;
 		if (conditionNode) {
-<<<<<<< HEAD
 			expression.condition = conditionNode.accept<any>(this);
-			expression.condition.outer = expression;
-=======
-			expression.condition = conditionNode.accept(this);
->>>>>>> adcf5925
 		}
 
 		const leftNode = ctx._left;
 		if (leftNode) {
-<<<<<<< HEAD
 			expression.true = leftNode.accept<any>(this);
-			expression.true!.outer = expression;
-=======
-			expression.true = leftNode.accept(this);
->>>>>>> adcf5925
 		}
 
 		const rightNode = ctx._right;
 		if (rightNode) {
-<<<<<<< HEAD
 			expression.false = rightNode.accept<any>(this);
-			expression.false!.outer = expression;
-=======
-			expression.false = rightNode.accept(this);
->>>>>>> adcf5925
 		}
 		return expression;
 	}
@@ -1411,11 +1243,9 @@
 	visitBinaryOperatorExpression(ctx: UCGrammar.BinaryOperatorExpressionContext) {
 		const expression = new UCBinaryOperatorExpression(rangeFromBounds(ctx.start, ctx.stop));
 
-<<<<<<< HEAD
 		const leftNode = ctx._left;
 		if (leftNode) {
 			expression.left = leftNode.accept<any>(this);
-			expression.left!.outer = expression;
 		}
 
 		const operatorNode = ctx._id;
@@ -1424,25 +1254,12 @@
 			range: rangeFromBound(operatorNode)
 		};
 		expression.operator = new UCSymbolReference(identifier);
-=======
-		const leftNode = ctx.unaryExpression();
-		expression.left = leftNode.accept(this);
-
-		const operatorNode = ctx.binaryOperator();
-		expression.operator = new UCSymbolReference(createIdentifierFrom(operatorNode));
->>>>>>> adcf5925
 
 		const rightNode = ctx._right;
 		if (rightNode) {
 			expression.right = rightNode.accept<any>(this);
-<<<<<<< HEAD
-			expression.right!.outer = expression;
 		} else {
 			this.document.nodes.push(new SyntaxErrorNode(rangeFromBound(operatorNode), "Expression expected."));
-=======
-		} else {
-			this.document.nodes.push(new SyntaxErrorNode(rangeFromBound(operatorNode.start), "Expression expected."));
->>>>>>> adcf5925
 		}
 		return expression;
 	}
@@ -1450,17 +1267,9 @@
 	visitBinaryNamedOperatorExpression(ctx: UCGrammar.BinaryNamedOperatorExpressionContext) {
 		const expression = new UCBinaryOperatorExpression(rangeFromBounds(ctx.start, ctx.stop));
 
-<<<<<<< HEAD
 		const leftNode = ctx._left;
 		if (leftNode) {
 			expression.left = leftNode.accept<any>(this);
-			expression.left!.outer = expression;
-=======
-			const primaryNode = ctx.primaryExpression();
-			expression.expression = primaryNode.accept<any>(this);
-			expression.operator = new UCSymbolReference(createIdentifierFrom(operatorNode));
-			return expression;
->>>>>>> adcf5925
 		}
 
 		const operatorNode = ctx._id;
@@ -1470,7 +1279,6 @@
 		const rightNode = ctx._right;
 		if (rightNode) {
 			expression.right = rightNode.accept<any>(this);
-			expression.right!.outer = expression;
 		} else {
 			this.document.nodes.push(new SyntaxErrorNode(identifier.range, "Expression expected."));
 		}
@@ -1482,7 +1290,6 @@
 
 		const primaryNode = ctx._left;
 		expression.expression = primaryNode.accept<any>(this);
-		expression.expression.outer = expression;
 
 		const operatorNode = ctx._id;
 		const identifier: Identifier = {
@@ -1498,7 +1305,6 @@
 
 		const primaryNode = ctx._right;
 		expression.expression = primaryNode.accept<any>(this);
-		expression.expression.outer = expression;
 
 		const operatorNode = ctx._id;
 		const identifier: Identifier = {
@@ -1514,7 +1320,6 @@
 
 	// 	const primaryNode = ctx._left;
 	// 	expression.expression = primaryNode.accept<any>(this);
-	// 	expression.expression.outer = expression;
 
 	// 	const operatorNode = ctx._id;
 	// 	expression.operator = new UCSymbolReference(createIdentifierFrom(operatorNode));
@@ -1526,7 +1331,6 @@
 
 	// 	const primaryNode = ctx._right;
 	// 	expression.expression = primaryNode.accept<any>(this);
-	// 	expression.expression.outer = expression;
 
 	// 	const operatorNode = ctx._id;
 	// 	expression.operator = new UCSymbolReference(createIdentifierFrom(operatorNode));
@@ -1550,12 +1354,7 @@
 		expression.left = primaryNode.accept<any>(this);
 
 		const idNode = ctx.identifier();
-<<<<<<< HEAD
 		expression.member = memberFromIdCtx(idNode);
-		expression.member.outer = expression;
-=======
-		expression.member = createMemberExpressionFromIdentifier(idNode);
->>>>>>> adcf5925
 		return expression;
 
 		// const specNode = ctx.classPropertyAccessSpecifier();
@@ -1642,11 +1441,7 @@
 
 		const classIdNode = ctx.identifier();
 		if (classIdNode) {
-<<<<<<< HEAD
-			expression.classRef = new UCObjectTypeSymbol(idFromCtx(classIdNode), undefined, UCTypeKind.Class);
-=======
-			expression.classRef = new UCObjectTypeSymbol(createIdentifierFrom(classIdNode), undefined, UCTypeFlags.Class);
->>>>>>> adcf5925
+			expression.classRef = new UCObjectTypeSymbol(idFromCtx(classIdNode), undefined, UCTypeFlags.Class);
 		}
 
 		const exprNode = ctx.expression();
@@ -1660,15 +1455,9 @@
 		const range = rangeFromBounds(ctx.start, ctx.stop);
 		const expression = new UCSuperExpression(range);
 
-<<<<<<< HEAD
 		const superIdNode = ctx.identifier();
 		if (superIdNode) {
 			expression.structRef = new UCSymbolReference(idFromCtx(superIdNode));
-=======
-		const classIdNode = ctx.identifier();
-		if (classIdNode) {
-			expression.classRef = new UCObjectTypeSymbol(createIdentifierFrom(classIdNode), undefined, UCTypeFlags.Class);
->>>>>>> adcf5925
 		}
 		return expression;
 	}
@@ -1714,13 +1503,8 @@
 
 		const idNode = ctx.identifier();
 		if (idNode) {
-<<<<<<< HEAD
 			const identifier: Identifier = idFromCtx(idNode);
-			expression.argumentRef = new UCObjectTypeSymbol(identifier, undefined, UCTypeKind.Property);
-=======
-			const identifier: Identifier = idNode.accept(this);
 			expression.argumentRef = new UCObjectTypeSymbol(identifier, undefined, UCTypeFlags.Property);
->>>>>>> adcf5925
 		}
 
 		return expression;
@@ -1732,13 +1516,8 @@
 
 		const idNode = ctx.identifier();
 		if (idNode) {
-<<<<<<< HEAD
 			const identifier: Identifier = idFromCtx(idNode);
-			expression.argumentRef = new UCObjectTypeSymbol(identifier, undefined, UCTypeKind.Class);
-=======
-			const identifier: Identifier = idNode.accept(this);
 			expression.argumentRef = new UCObjectTypeSymbol(identifier, undefined, UCTypeFlags.Class);
->>>>>>> adcf5925
 		}
 
 		return expression;
@@ -1782,19 +1561,11 @@
 		return expression;
 	}
 
-<<<<<<< HEAD
 	visitIntLiteral(ctx: UCGrammar.IntLiteralContext) {
 		const rawValue = Number.parseInt(ctx.INTEGER().text);
 		const range = rangeFromBounds(ctx.start, ctx.stop);
 		const expression = new ((rawValue >= 0 && rawValue <= 255) ? UCByteLiteral : UCIntLiteral)(range);
 		expression.value = rawValue;
-=======
-	visitIntLiteral(ctx: UCParser.IntLiteralContext) {
-		const rawValue = Number.parseInt(ctx.text);
-		const range = rangeFromBounds(ctx.start, ctx.stop);
-		const expression = new ((rawValue >= 0 && rawValue <= 255) ? UCByteLiteral : UCIntLiteral)(range);
-		expression.context = ctx;
->>>>>>> adcf5925
 		return expression;
 	}
 
@@ -1881,11 +1652,7 @@
 		const expression = new UCNameOfLiteral(range);
 		const idNode = ctx.identifier();
 		if (idNode) {
-<<<<<<< HEAD
-			expression.argumentRef = new UCObjectTypeSymbol(idFromCtx(idNode), undefined, UCTypeKind.Object);
-=======
-			expression.argumentRef = new UCObjectTypeSymbol(createIdentifierFrom(idNode), undefined, UCTypeFlags.Object);
->>>>>>> adcf5925
+			expression.argumentRef = new UCObjectTypeSymbol(idFromCtx(idNode), undefined, UCTypeFlags.Object);
 		}
 		return expression;
 	}
